////////////////////////////////////////////////////////////////////////////////
//
//	RMG - Reaction Mechanism Generator
//
//	Copyright (c) 2002-2009 Prof. William H. Green (whgreen@mit.edu) and the
//	RMG Team (rmg_dev@mit.edu)
//
//	Permission is hereby granted, free of charge, to any person obtaining a
//	copy of this software and associated documentation files (the "Software"),
//	to deal in the Software without restriction, including without limitation
//	the rights to use, copy, modify, merge, publish, distribute, sublicense,
//	and/or sell copies of the Software, and to permit persons to whom the
//	Software is furnished to do so, subject to the following conditions:
//
//	The above copyright notice and this permission notice shall be included in
//	all copies or substantial portions of the Software.
//
//	THE SOFTWARE IS PROVIDED "AS IS", WITHOUT WARRANTY OF ANY KIND, EXPRESS OR
//	IMPLIED, INCLUDING BUT NOT LIMITED TO THE WARRANTIES OF MERCHANTABILITY,
//	FITNESS FOR A PARTICULAR PURPOSE AND NONINFRINGEMENT. IN NO EVENT SHALL THE
//	AUTHORS OR COPYRIGHT HOLDERS BE LIABLE FOR ANY CLAIM, DAMAGES OR OTHER
//	LIABILITY, WHETHER IN AN ACTION OF CONTRACT, TORT OR OTHERWISE, ARISING
//	FROM, OUT OF OR IN CONNECTION WITH THE SOFTWARE OR THE USE OR OTHER
//	DEALINGS IN THE SOFTWARE.
//
////////////////////////////////////////////////////////////////////////////////



package jing.rxnSys;


import java.io.*;

import jing.rxnSys.ReactionSystem;
import jing.rxn.*;
import jing.chem.*;

import java.util.*;

import jing.mathTool.UncertainDouble;
import jing.param.*;
import jing.chemUtil.*;
import jing.chemParser.*;

//## package jing::rxnSys

//----------------------------------------------------------------------------
// jing\rxnSys\ReactionModelGenerator.java
//----------------------------------------------------------------------------

//## class ReactionModelGenerator
public class ReactionModelGenerator {
	
    protected LinkedList timeStep;		//## attribute timeStep
    protected ReactionModel reactionModel;      //gmagoon 9/24/07
    protected String workingDirectory;		//## attribute workingDirectory
	
	// protected ReactionSystem reactionSystem;
    protected LinkedList reactionSystemList; //10/24/07 gmagoon: changed from reactionSystem to reactionSystemList
    
    protected int paraInfor;//svp
    protected boolean error;//svp
    protected boolean sensitivity;//svp
    protected LinkedList species;//svp
	//  protected InitialStatus initialStatus;//svp
    protected LinkedList initialStatusList; //10/23/07 gmagoon: changed from initialStatus to initialStatusList
    protected double rtol;//svp
    protected static double atol;
    protected PrimaryReactionLibrary primaryReactionLibrary;//9/24/07 gmagoon
    protected ReactionModelEnlarger reactionModelEnlarger;//9/24/07 gmagoon
    protected LinkedHashSet speciesSeed;//9/24/07 gmagoon;
    protected ReactionGenerator reactionGenerator;//9/24/07 gmagoon
    protected LibraryReactionGenerator lrg;// = new LibraryReactionGenerator();//9/24/07 gmagoon: moved from ReactionSystem.java;10/4/07 gmagoon: postponed initialization of lrg til later
    //10/23/07 gmagoon: added additional variables
    protected LinkedList tempList;
    protected LinkedList presList;
    protected LinkedList validList;//10/24/07 gmagoon: added
    //10/25/07 gmagoon: moved variables from modelGeneration()
    protected LinkedList initList = new LinkedList();
    protected LinkedList beginList = new LinkedList();
    protected LinkedList endList = new LinkedList();
    protected LinkedList lastTList = new LinkedList();
    protected LinkedList currentTList = new LinkedList();
    protected LinkedList lastPList = new LinkedList();
    protected LinkedList currentPList = new LinkedList();
    protected LinkedList conditionChangedList = new LinkedList();
    protected LinkedList reactionChangedList = new LinkedList();
    protected int numConversions;//5/6/08 gmagoon: moved from initializeReactionSystem() to be an attribute so it can be accessed by modelGenerator()
    protected String equationOfState;
    // 24Jun2009 MRH: variable stores the first temperature encountered in the condition.txt file
    //	This temperature is used to select the "best" kinetics from the rxn library
    protected static Temperature temp4BestKinetics; 
    // This is the new "PrimaryReactionLibrary"
    protected SeedMechanism seedMechanism;
    protected PrimaryThermoLibrary primaryThermoLibrary;
	
	protected boolean restart = false;
	protected boolean readrestart = false;
	protected boolean writerestart = false;
	
	protected LinkedHashSet restartCoreSpcs = new LinkedHashSet();
	protected LinkedHashSet restartEdgeSpcs = new LinkedHashSet();
	protected LinkedHashSet restartCoreRxns = new LinkedHashSet();
	protected LinkedHashSet restartEdgeRxns = new LinkedHashSet();
    // Constructors
	
	private HashSet specs = new HashSet();
	//public static native long getCpuTime();
	//static {System.loadLibrary("cpuTime");}
<<<<<<< HEAD
	public static boolean rerunFame = false;
=======

	protected static double tolerance;//can be interpreted as "coreTol" (vs. edgeTol)
	protected static double termTol;
	protected static double edgeTol;
	protected static int minSpeciesForPruning;
	protected static int maxEdgeSpeciesAfterPruning;
>>>>>>> 2fad43bb
	
	//## operation ReactionModelGenerator()
    public  ReactionModelGenerator() {
        //#[ operation ReactionModelGenerator()
        workingDirectory = System.getProperty("RMG.workingDirectory");
		
		
        //#]
    }
	
    //## operation initializeReactionSystem()
    //10/24/07 gmagoon: changed name to initializeReactionSystems
    public void initializeReactionSystems() throws InvalidSymbolException, IOException {
        //#[ operation initializeReactionSystem()
        try {
        	String initialConditionFile = System.getProperty("jing.rxnSys.ReactionModelGenerator.conditionFile");
        	if (initialConditionFile == null) {
        		System.out.println("undefined system property: jing.rxnSys.ReactionModelGenerator.conditionFile");
        		System.exit(0);
        	}
			//double sandeep = getCpuTime();
			//System.out.println(getCpuTime()/1e9/60);
        	FileReader in = new FileReader(initialConditionFile);
        	BufferedReader reader = new BufferedReader(in);
			
        	//TemperatureModel temperatureModel = null;//10/27/07 gmagoon: commented out
        	//PressureModel pressureModel = null;//10/27/07 gmagoon: commented out
			//      	ReactionModelEnlarger reactionModelEnlarger = null;//10/9/07 gmagoon: commented out: unneeded now and causes scope problems
        	
        	FinishController finishController = null;
        	//DynamicSimulator dynamicSimulator = null;//10/27/07 gmagoon: commented out and replaced with following line
			LinkedList dynamicSimulatorList = new LinkedList();
        	//PrimaryReactionLibrary primaryReactionLibrary = null;//10/14/07 gmagoon: see below
			setPrimaryReactionLibrary(null);//10/14/07 gmagoon: changed to use setPrimaryReactionLibrary
        	double [] conversionSet = new double[50];
			String line = ChemParser.readMeaningfulLine(reader);
        	/*if (line.startsWith("Restart")){
			 StringTokenizer st = new StringTokenizer(line);
			 String token = st.nextToken();
			 token = st.nextToken();
			 if (token.equalsIgnoreCase("true")) {
			 //Runtime.getRuntime().exec("cp Restart/allSpecies.txt Restart/allSpecies1.txt");
			 //Runtime.getRuntime().exec("echo  >> allSpecies.txt");
			 restart = true;
			 }
			 else if (token.equalsIgnoreCase("false")) {
			 Runtime.getRuntime().exec("rm Restart/allSpecies.txt");
			 restart = false;
			 }
			 else throw new InvalidSymbolException("UnIdentified Symbol "+token+" after Restart:");
			 }
			 else throw new InvalidSymbolException("Can't find Restart!");*/
			
			//line = ChemParser.readMeaningfulLine(reader);
			
			if (line.startsWith("Database")){//svp
                line = ChemParser.readMeaningfulLine(reader);
			}
			else throw new InvalidSymbolException("Can't find database!");
			//              if (line.startsWith("PrimaryThermoLibrary")){//svp
			//                line = ChemParser.readMeaningfulLine(reader);
			//              }
			//              else throw new InvalidSymbolException("Can't find primary thermo library!");
			
			/*
             * Added by MRH on 15-Jun-2009
             * 	Give user the option to change the maximum carbon, oxygen,
             *		and/or radical number for all species.  These lines will be
             * 		optional in the condition.txt file.  Values are hard-
             * 		coded into RMG (in ChemGraph.java), but any user-
             * 		defined input will override these values.
             */
            /*
             * Moved from before InitialStatus to before PrimaryThermoLibary
             * by MRH on 27-Oct-2009
             * 	Overriding default values of maximum number of "X" per
             * 	chemgraph should come before RMG attempts to make any 
             *     chemgraph.  The first instance RMG will attempt to make a 
             *     chemgraph is in reading the primary thermo library.
             */
			
			line = readMaxAtomTypes(line,reader);
//            if (line.startsWith("MaxCarbonNumber")) {
//            	StringTokenizer st = new StringTokenizer(line);
//            	String dummyString = st.nextToken();	// This should hold "MaxCarbonNumberPerSpecies:"
//            	int maxCNum = Integer.parseInt(st.nextToken());
//            	ChemGraph.setMaxCarbonNumber(maxCNum);
//            	System.out.println("Note: Overriding RMG-defined MAX_CARBON_NUM with user-defined value: " + maxCNum);
//            	line = ChemParser.readMeaningfulLine(reader);
//            }
//            if (line.startsWith("MaxOxygenNumber")) {
//            	StringTokenizer st = new StringTokenizer(line);
//            	String dummyString = st.nextToken();	// This should hold "MaxOxygenNumberPerSpecies:"
//            	int maxONum = Integer.parseInt(st.nextToken());
//            	ChemGraph.setMaxOxygenNumber(maxONum);
//            	System.out.println("Note: Overriding RMG-defined MAX_OXYGEN_NUM with user-defined value: " + maxONum);
//            	line = ChemParser.readMeaningfulLine(reader);
//            }
//            if (line.startsWith("MaxRadicalNumber")) {
//            	StringTokenizer st = new StringTokenizer(line);
//            	String dummyString = st.nextToken();	// This should hold "MaxRadicalNumberPerSpecies:"
//            	int maxRadNum = Integer.parseInt(st.nextToken());
//            	ChemGraph.setMaxRadicalNumber(maxRadNum);
//            	System.out.println("Note: Overriding RMG-defined MAX_RADICAL_NUM with user-defined value: " + maxRadNum);
//            	line = ChemParser.readMeaningfulLine(reader);
//            }
//            if (line.startsWith("MaxSulfurNumber")) {
//            	StringTokenizer st = new StringTokenizer(line);
//            	String dummyString = st.nextToken();	// This should hold "MaxSulfurNumberPerSpecies:"
//            	int maxSNum = Integer.parseInt(st.nextToken());
//            	ChemGraph.setMaxSulfurNumber(maxSNum);
//            	System.out.println("Note: Overriding RMG-defined MAX_SULFUR_NUM with user-defined value: " + maxSNum);
//            	line = ChemParser.readMeaningfulLine(reader);
//            }
//            if (line.startsWith("MaxSiliconNumber")) {
//            	StringTokenizer st = new StringTokenizer(line);
//            	String dummyString = st.nextToken();	// This should hold "MaxSiliconNumberPerSpecies:"
//            	int maxSiNum = Integer.parseInt(st.nextToken());
//            	ChemGraph.setMaxSiliconNumber(maxSiNum);
//            	System.out.println("Note: Overriding RMG-defined MAX_SILICON_NUM with user-defined value: " + maxSiNum);
//            	line = ChemParser.readMeaningfulLine(reader);
//            }
//            if (line.startsWith("MaxHeavyAtom")) {
//            	StringTokenizer st = new StringTokenizer(line);
//            	String dummyString = st.nextToken();	// This should hold "MaxHeavyAtomPerSpecies:"
//            	int maxHANum = Integer.parseInt(st.nextToken());
//            	ChemGraph.setMaxHeavyAtomNumber(maxHANum);
//            	System.out.println("Note: Overriding RMG-defined MAX_HEAVYATOM_NUM with user-defined value: " + maxHANum);
//            	line = ChemParser.readMeaningfulLine(reader);
//            }
			
			
         	/*
         	 * Read in the Primary Thermo Library
         	 * MRH 7-Jul-2009
         	 */
			if (line.startsWith("PrimaryThermoLibrary:")) {
				/*
				 * MRH 27Feb2010:
				 * Changing the "read in Primary Thermo Library information" code
				 * 	into it's own method.
				 * 
				 * Other modules (e.g. PopulateReactions) will be utilizing the exact code.
				 * 	Rather than copying and pasting code into other modules, just have
				 * 	everything call this new method: readAndMakePTL
				 */
				readAndMakePTL(reader);
			} else throw new InvalidSymbolException("Error reading condition.txt file: "
													+ "Could not locate PrimaryThermoLibrary field");
			line = ChemParser.readMeaningfulLine(reader);
			
			// Extra forbidden structures may be specified after the Primary Thermo Library
			if (line.startsWith("ForbiddenStructures:")) {
				readExtraForbiddenStructures(reader);
				line = ChemParser.readMeaningfulLine(reader);
			}
			
			
 			if (line.toLowerCase().startsWith("readrestart")) {
				StringTokenizer st = new StringTokenizer(line);
				String tempString = st.nextToken();	// "ReadRestart:"
				tempString = st.nextToken();
				if (tempString.toLowerCase().equals("yes")) {
					readrestart = true;
					readRestartSpecies();
				} else readrestart = false;				
				line = ChemParser.readMeaningfulLine(reader);
			} else throw new InvalidSymbolException("Cannot locate ReadRestart field");
			
			if (line.toLowerCase().startsWith("writerestart")) {
				StringTokenizer st = new StringTokenizer(line);
				String tempString = st.nextToken();	// "WriteRestart:"
				tempString = st.nextToken();
				if (tempString.toLowerCase().equals("yes"))
					writerestart = true;
				else writerestart = false;
				line = ChemParser.readMeaningfulLine(reader);
			} else throw new InvalidSymbolException("Cannot locate WriteRestart field");
			
        	// read temperature model
			//gmagoon 10/23/07: modified to handle multiple temperatures; note that this requires different formatting of units in condition.txt
        	if (line.startsWith("TemperatureModel:")) {
        		createTModel(line);
//        		StringTokenizer st = new StringTokenizer(line);
//        		String name = st.nextToken();
//        		String modelType = st.nextToken();
//        		//String t = st.nextToken();
//        		String unit = st.nextToken();
//				unit = ChemParser.removeBrace(unit);
//        		if (modelType.equals("Constant")) {
//					tempList = new LinkedList();
//					//read first temperature
//					double t = Double.parseDouble(st.nextToken());
//					tempList.add(new ConstantTM(t, unit));
//					Temperature temp = new Temperature(t, unit);//10/29/07 gmagoon: added this line and next two lines to set Global.lowTemperature and Global.highTemperature
//					Global.lowTemperature = (Temperature)temp.clone();
//					Global.highTemperature = (Temperature)temp.clone();
//					//read remaining temperatures
//        			while (st.hasMoreTokens()) {
//						t = Double.parseDouble(st.nextToken());
//						tempList.add(new ConstantTM(t, unit));
//						temp = new Temperature(t,unit);//10/29/07 gmagoon: added this line and next two "if" statements to set Global.lowTemperature and Global.highTemperature
//						if(temp.getK() < Global.lowTemperature.getK())
//							Global.lowTemperature = (Temperature)temp.clone();
//						if(temp.getK() > Global.highTemperature.getK())
//							Global.highTemperature = (Temperature)temp.clone();
//					}
//					// Global.temperature = new Temperature(t,unit);
//        		}
				//10/23/07 gmagoon: commenting out; further updates needed to get this to work
        		//else if (modelType.equals("Curved")) {
				//        String t = st.nextToken();
        		//	// add reading curved temperature function here
        		//	temperatureModel = new CurvedTM(new LinkedList());
        		//}
//        		else {
//        			throw new InvalidSymbolException("condition.txt: Unknown TemperatureModel = " + modelType);
//        		}
        	}
        	else throw new InvalidSymbolException("condition.txt: can't find TemperatureModel!");
			
        	// read in pressure model
        	line = ChemParser.readMeaningfulLine(reader);
        	if (line.startsWith("PressureModel:")) {
        		createPModel(line);
//        		StringTokenizer st = new StringTokenizer(line);
//        		String name = st.nextToken();
//        		String modelType = st.nextToken();
//        		//String p = st.nextToken();
//        		String unit = st.nextToken();
//				unit = ChemParser.removeBrace(unit);
//        		if (modelType.equals("Constant")) {
//					presList = new LinkedList();
//					//read first pressure
//					double p = Double.parseDouble(st.nextToken());
//					Pressure pres = new Pressure(p, unit);
//					Global.lowPressure = (Pressure)pres.clone();
//					Global.highPressure = (Pressure)pres.clone();
//					presList.add(new ConstantPM(p, unit));
//					//read remaining temperatures
//        			while (st.hasMoreTokens()) {
//						p = Double.parseDouble(st.nextToken());
//						presList.add(new ConstantPM(p, unit));
//						pres = new Pressure(p, unit);
//						if(pres.getBar() < Global.lowPressure.getBar())
//							Global.lowPressure = (Pressure)pres.clone();
//						if(pres.getBar() > Global.lowPressure.getBar())
//							Global.highPressure = (Pressure)pres.clone();
//					}	
//        			//Global.pressure = new Pressure(p, unit);
//        		}
//				//10/23/07 gmagoon: commenting out; further updates needed to get this to work
//        		//else if (modelType.equals("Curved")) {
//        		//	// add reading curved pressure function here
//        		//	pressureModel = new CurvedPM(new LinkedList());
//        		//}
//        		else {
//        			throw new InvalidSymbolException("condition.txt: Unknown PressureModel = " + modelType);
//        		}
        	}
        	else throw new InvalidSymbolException("condition.txt: can't find PressureModel!");
            
            // after PressureModel comes an optional line EquationOfState
            // if "EquationOfState: Liquid" is found then initial concentrations are assumed to be correct
            // if it is ommited, then initial concentrations are normalised to ensure PV=NRT (ideal gas law)
            line = ChemParser.readMeaningfulLine(reader);
            if (line.startsWith("EquationOfState")) {
                StringTokenizer st = new StringTokenizer(line);
        		String name = st.nextToken();
        		String eosType = st.nextToken();
                if (eosType.equals("Liquid")) {
                    equationOfState="Liquid";
                    System.out.println("Equation of state: Liquid. Relying on concentrations in input file to get density correct; not checking PV=NRT");
                }
                line = ChemParser.readMeaningfulLine(reader);
            }
			
        	// Read in InChI generation
        	if (line.startsWith("InChIGeneration:")) {
        		StringTokenizer st = new StringTokenizer(line);
        		String name = st.nextToken();
        		String inchiOnOff = st.nextToken().toLowerCase();
        		if (inchiOnOff.equals("on")) {
        			Species.useInChI = true;
        		} else if (inchiOnOff.equals("off")) {
        			Species.useInChI = false;
        		}
        		else throw new InvalidSymbolException("condition.txt: Unknown InChIGeneration flag: " + inchiOnOff);
        		line = ChemParser.readMeaningfulLine(reader);
        	}
			
            // Read in Solvation effects
            if (line.startsWith("Solvation:")) {
        		StringTokenizer st = new StringTokenizer(line);
        		String name = st.nextToken();
        		String solvationOnOff = st.nextToken().toLowerCase();
        		if (solvationOnOff.equals("on")) {
        			Species.useSolvation = true;
        		} else if (solvationOnOff.equals("off")) {
        			Species.useSolvation = false;
        		}
        		else throw new InvalidSymbolException("condition.txt: Unknown solvation flag: " + solvationOnOff);
        		line = ChemParser.readMeaningfulLine(reader);
        	}
			
			//line = ChemParser.readMeaningfulLine(reader);//read in reactants or thermo line
			// Read in optional QM thermo  generation
        	if (line.startsWith("ThermoMethod:")) {
        		StringTokenizer st = new StringTokenizer(line);
        		String name = st.nextToken();
        		String thermoMethod = st.nextToken().toLowerCase();
        		if (thermoMethod.equals("qm")) {
        			ChemGraph.useQM = true;
					line=ChemParser.readMeaningfulLine(reader);
					if(line.startsWith("QMForCyclicsOnly:")){
						StringTokenizer st2 = new StringTokenizer(line);
						String nameCyc = st2.nextToken();
						String option = st2.nextToken().toLowerCase();
						if (option.equals("on")) {
							ChemGraph.useQMonCyclicsOnly = true;
						}
					}
					else{
						System.out.println("condition.txt: Can't find 'QMForCyclicsOnly:' field");
						System.exit(0);
					}
					line=ChemParser.readMeaningfulLine(reader);
					if(line.startsWith("MaxRadNumForQM:")){
						StringTokenizer st3 = new StringTokenizer(line);
						String nameRadNum = st3.nextToken();
						Global.maxRadNumForQM = Integer.parseInt(st3.nextToken());
						
					}
					else{
						System.out.println("condition.txt: Can't find 'MaxRadNumForQM:' field");
						System.exit(0);
					}
        		}//otherwise, the flag useQM will remain false by default and the traditional group additivity approach will be used
				line = ChemParser.readMeaningfulLine(reader);//read in reactants
			}
            
			//            // Read in Solvation effects
			//            if (line.startsWith("Solvation:")) {
			//        		StringTokenizer st = new StringTokenizer(line);
			//        		String name = st.nextToken();
			//        		String solvationOnOff = st.nextToken().toLowerCase();
			//        		if (solvationOnOff.equals("on")) {
			//        			Species.useSolvation = true;
			//        		} else if (solvationOnOff.equals("off")) {
			//        			Species.useSolvation = false;
			//        		}
			//        		else throw new InvalidSymbolException("condition.txt: Unknown solvation flag: " + solvationOnOff);
			//        	}
			//        	else throw new InvalidSymbolException("condition.txt: Cannot find solvation flag.");
			
			
			// read in reactants
        	//
			
			//10/4/07 gmagoon: moved to initializeCoreEdgeReactionModel
        	//LinkedHashSet p_speciesSeed = new LinkedHashSet();//gmagoon 10/4/07: changed to p_speciesSeed
			//setSpeciesSeed(p_speciesSeed);//gmagoon 10/4/07: added
        	LinkedHashMap speciesSet = new LinkedHashMap();
        	
        	/*
        	 * 7/Apr/2010: MRH
        	 * 	Neither of these variables are utilized
        	 */
//        	LinkedHashMap speciesStatus = new LinkedHashMap();
//			int speciesnum = 1;
        	
			//System.out.println(line);
        	if (line.startsWith("InitialStatus")) {
        		speciesSet = populateInitialStatusListWithReactiveSpecies(reader);
//        		line = ChemParser.readMeaningfulLine(reader);
//        		while (!line.equals("END")) {
//        			StringTokenizer st = new StringTokenizer(line);
//        			String index = st.nextToken();
//        			String name = null;
//        			if (!index.startsWith("(")) name = index;
//        			else name = st.nextToken();
//					//if (restart) name += "("+speciesnum+")";
//        			// 24Jun2009: MRH
//        			//	Check if the species name begins with a number.
//        			//	If so, terminate the program and inform the user to choose
//        			//		a different name.  This is implemented so that the chem.inp
//        			//		file generated will be valid when run in Chemkin
//        			try {
//        				int doesNameBeginWithNumber = Integer.parseInt(name.substring(0,1));
//        				System.out.println("\nA species name should not begin with a number." +
//										   " Please rename species: " + name + "\n");
//        				System.exit(0);
//        			} catch (NumberFormatException e) {
//        				// We're good
//        			}
//					speciesnum ++;
//					if (!(st.hasMoreTokens())) throw new InvalidSymbolException("Couldn't find concentration of species: "+name);
//        			String conc = st.nextToken();
//        			double concentration = Double.parseDouble(conc);
//        			String unit = st.nextToken();
//        			unit = ChemParser.removeBrace(unit);
//        			if (unit.equals("mole/l") || unit.equals("mol/l") || unit.equals("mole/liter") || unit.equals("mol/liter")) {
//        				concentration /= 1000;
//        				unit = "mol/cm3";
//        			}
//        			else if (unit.equals("mole/m3") || unit.equals("mol/m3")) {
//        				concentration /= 1000000;
//        				unit = "mol/cm3";
//        			}
//        			else if (unit.equals("molecule/cm3") || unit.equals("molecules/cm3")) {
//        				concentration /= 6.022e23;
//        			}
//        			else if (!unit.equals("mole/cm3") && !unit.equals("mol/cm3")) {
//        				throw new InvalidUnitException("Species Concentration in condition.txt!");
//        			}
//					
//        			//GJB to allow "unreactive" species that only follow user-defined library reactions.  
//        			// They will not react according to RMG reaction families 
//					boolean IsReactive = true;
//                    boolean IsConstantConcentration = false;
//					while (st.hasMoreTokens()) {
//						String reactive = st.nextToken().trim();
//						if (reactive.equalsIgnoreCase("unreactive"))
//							IsReactive = false;
//                        if (reactive.equalsIgnoreCase("constantconcentration"))
//                            IsConstantConcentration=true;
//					}
//        			
//        			Graph g = ChemParser.readChemGraph(reader);
//        			ChemGraph cg = null;
//        			try {
//        				cg = ChemGraph.make(g);
//        			}
//        			catch (ForbiddenStructureException e) {
//        				System.out.println("Forbidden Structure:\n" + e.getMessage());
//						throw new InvalidSymbolException("A species in the input file has a forbidden structure.");
//        			}
//					//System.out.println(name);
//        			Species species = Species.make(name,cg);
//        			species.setReactivity(IsReactive); // GJB
//                    species.setConstantConcentration(IsConstantConcentration);
//           			speciesSet.put(name, species);
//        			getSpeciesSeed().add(species);
//        			double flux = 0;
//        			int species_type = 1; // reacted species
//        			SpeciesStatus ss = new SpeciesStatus(species,species_type,concentration,flux);
//        			speciesStatus.put(species, ss);
//        			line = ChemParser.readMeaningfulLine(reader);
//        		}
//				ReactionTime initial = new ReactionTime(0,"S");
//				//10/23/07 gmagoon: modified for handling multiple temperature, pressure conditions; note: concentration within speciesStatus (and list of conversion values) should not need to be modified for each T,P since this is done within isTPCconsistent in ReactionSystem
//				initialStatusList = new LinkedList();
//				for (Iterator iter = tempList.iterator(); iter.hasNext(); ) {
//					TemperatureModel tm = (TemperatureModel)iter.next();
//					for (Iterator iter2 = presList.iterator(); iter2.hasNext(); ){
//						PressureModel pm = (PressureModel)iter2.next();
//						//   LinkedHashMap speStat = (LinkedHashMap)speciesStatus.clone();//10/31/07 gmagoon: trying creating multiple instances of speciesStatus to address issues with concentration normalization (last normalization seems to apply to all)
//						Set ks = speciesStatus.keySet();
//						LinkedHashMap speStat = new LinkedHashMap();
//						for (Iterator iter3 = ks.iterator(); iter3.hasNext();){//11/1/07 gmagoon: perform deep copy; (is there an easier or more elegant way to do this?)
//							SpeciesStatus ssCopy = (SpeciesStatus)speciesStatus.get(iter3.next());
//							speStat.put(ssCopy.getSpecies(),new SpeciesStatus(ssCopy.getSpecies(),ssCopy.getSpeciesType(),ssCopy.getConcentration(),ssCopy.getFlux()));
//						}
//						initialStatusList.add(new InitialStatus(speStat,tm.getTemperature(initial),pm.getPressure(initial)));
//					}
//				}
        	}
        	else throw new InvalidSymbolException("condition.txt: can't find InitialStatus!");
			
        	// read in inert gas concentration
        	line = ChemParser.readMeaningfulLine(reader);
            if (line.startsWith("InertGas:")) {
            	populateInitialStatusListWithInertSpecies(reader);
//           		line = ChemParser.readMeaningfulLine(reader);
//           		while (!line.equals("END")) {
//        	    	StringTokenizer st = new StringTokenizer(line);
//        	    	String name = st.nextToken().trim();
//        			String conc = st.nextToken();
//        			double inertConc = Double.parseDouble(conc);
//        			String unit = st.nextToken();
//        			unit = ChemParser.removeBrace(unit);
//        			if (unit.equals("mole/l") || unit.equals("mol/l") || unit.equals("mole/liter") || unit.equals("mol/liter")) {
//        				inertConc /= 1000;
//        				unit = "mol/cm3";
//        			}
//        			else if (unit.equals("mole/m3") || unit.equals("mol/m3")) {
//        				inertConc /= 1000000;
//        				unit = "mol/cm3";
//        			}
//        			else if (unit.equals("molecule/cm3") || unit.equals("molecules/cm3")) {
//        				inertConc /= 6.022e23;
//        				unit = "mol/cm3";
//        			}
//        			else if (!unit.equals("mole/cm3") && !unit.equals("mol/cm3")) {
//        				throw new InvalidUnitException("Inert Gas Concentration not recognized: " + unit);
//        			}
//					
//        			//SystemSnapshot.putInertGas(name,inertConc);
//					for(Iterator iter=initialStatusList.iterator();iter.hasNext(); ){//6/23/09 gmagoon: needed to change this to accommodate non-static inertConc
//						((InitialStatus)iter.next()).putInertGas(name,inertConc);
//					}
//        	   		line = ChemParser.readMeaningfulLine(reader);
//        		}
           	}
        	else throw new InvalidSymbolException("condition.txt: can't find Inert gas concentration!");
			
        	// read in spectroscopic data estimator
			line = ChemParser.readMeaningfulLine(reader);
        	if (line.startsWith("SpectroscopicDataEstimator:")) {
        		setSpectroscopicDataMode(line);
//        		StringTokenizer st = new StringTokenizer(line);
//        		String name = st.nextToken();
//        		String sdeType = st.nextToken().toLowerCase();
//        		if (sdeType.equals("frequencygroups") || sdeType.equals("default")) {
//        			SpectroscopicData.mode = SpectroscopicData.Mode.FREQUENCYGROUPS;
//        		}
//				else if (sdeType.equals("therfit") || sdeType.equals("threefrequencymodel")) {
//        			SpectroscopicData.mode = SpectroscopicData.Mode.THREEFREQUENCY;
//        		}
//				else if (sdeType.equals("off") || sdeType.equals("none")) {
//        			SpectroscopicData.mode = SpectroscopicData.Mode.OFF;
//        		}
//				else throw new InvalidSymbolException("condition.txt: Unknown SpectroscopicDataEstimator = " + sdeType);
        	}
        	else throw new InvalidSymbolException("condition.txt: can't find SpectroscopicDataEstimator!");
			
        	// pressure dependence and related flags
			line = ChemParser.readMeaningfulLine(reader);
        	if (line.toLowerCase().startsWith("pressuredependence:"))
        		line = setPressureDependenceOptions(line,reader);
			else
				throw new InvalidSymbolException("condition.txt: can't find PressureDependence flag!");
			
        	// include species (optional)
        	/*
        	 * 
        	 * MRH 3-APR-2010:
        	 * This if statement is no longer necessary and was causing an error
        	 * 	when the PressureDependence field was set to "off"
        	 */
//			if (!PDepRateConstant.getMode().name().equals("CHEBYSHEV") &&
//					!PDepRateConstant.getMode().name().equals("PDEPARRHENIUS"))
//				line = ChemParser.readMeaningfulLine(reader);
			if (line.startsWith("IncludeSpecies")) {
				StringTokenizer st = new StringTokenizer(line);
				String iS = st.nextToken();
				String fileName = st.nextToken();
				HashSet includeSpecies = readIncludeSpecies(fileName);
				((RateBasedRME)reactionModelEnlarger).addIncludeSpecies(includeSpecies);
				line = ChemParser.readMeaningfulLine(reader);
			}
			
			// read in finish controller
        	if (line.startsWith("FinishController")) {
        		line = ChemParser.readMeaningfulLine(reader);
        		StringTokenizer st = new StringTokenizer(line);
        		String index = st.nextToken();
        		String goal = st.nextToken();
        		String type = st.nextToken();
        		TerminationTester tt;
        		if (type.startsWith("Conversion")) {
        			LinkedList spc = new LinkedList();
        			while (st.hasMoreTokens()) {
        				String name = st.nextToken();
        				Species spe = (Species)speciesSet.get(name);
        				if (spe == null) throw new InvalidConversionException("Unknown reactant: " + name);
        				String conv = st.nextToken();
        				double conversion;
        				try {
        					if (conv.endsWith("%")) {
        						conversion = Double.parseDouble(conv.substring(0,conv.length()-1))/100;
        					}
        					else {
        						conversion = Double.parseDouble(conv);
        					}
        					conversionSet[49] = conversion;
        				}
        				catch (NumberFormatException e) {
        					throw new NumberFormatException("wrong number format for conversion in initial condition file!");
        				}
        				SpeciesConversion sc = new SpeciesConversion(spe, conversion);
        				spc.add(sc);
        			}
        			tt = new ConversionTT(spc);
        		}
        		else if (type.startsWith("ReactionTime")) {
        			double time = Double.parseDouble(st.nextToken());
        			String unit = ChemParser.removeBrace(st.nextToken());
        			ReactionTime rt = new ReactionTime(time, unit);
        			tt = new ReactionTimeTT(rt);
        		}
        		else {
        			throw new InvalidSymbolException("condition.txt: Unknown FinishController = " + type);
        		}
				
        		line = ChemParser.readMeaningfulLine(reader);
        		st = new StringTokenizer(line, ":");
        		String temp = st.nextToken();
        		String tol = st.nextToken();
        		try {
        			if (tol.endsWith("%")) {
        				tolerance = Double.parseDouble(tol.substring(0,tol.length()-1))/100;
        			}
        			else {
        				tolerance = Double.parseDouble(tol);
        			}
        		}
        		catch (NumberFormatException e) {
        			throw new NumberFormatException("wrong number format for conversion in initial condition file!");
        		}
        		ValidityTester vt = null;
        		if (reactionModelEnlarger instanceof RateBasedRME) vt = new RateBasedVT(tolerance);
        		else if (reactionModelEnlarger instanceof RateBasedPDepRME) vt = new RateBasedPDepVT(tolerance);
        		else throw new InvalidReactionModelEnlargerException();
        		finishController = new FinishController(tt, vt);
        	}
        	else throw new InvalidSymbolException("condition.txt: can't find FinishController!");
			
        	// read in dynamic simulator
        	line = ChemParser.readMeaningfulLine(reader);
        	if (line.startsWith("DynamicSimulator")) {
        		StringTokenizer st = new StringTokenizer(line,":");
        		String temp = st.nextToken();
        		String simulator = st.nextToken().trim();
                        
                        //read in non-negative option if it exists: syntax would be something like this: "DynamicSimulator: DASSL: non-negative"
                        if (st.hasMoreTokens()){
                            if (st.nextToken().trim().toLowerCase().equals("non-negative")){
                                if(simulator.toLowerCase().equals("dassl")) JDAS.nonnegative = true;
                                else{
                                    System.err.println("Non-negative option is currently only supported for DASSL. Switch to DASSL solver or remove non-negative option.");
                                    System.exit(0);
                                }
                            }
                        }
        		
				numConversions = 0;//5/6/08 gmagoon: moved declaration from initializeReactionSystem() to be an attribute so it can be accessed by modelGenerator()
        		//int numConversions = 0;
				boolean autoflag = false;//5/2/08 gmagoon: updating the following if/else-if block to consider input where we want to check model validity within the ODE solver at each time step; this will be indicated by the use of a string beginning with "AUTO" after the "TimeStep" or "Conversions" line
        		// read in time step
        		line = ChemParser.readMeaningfulLine(reader);
        		if (line.startsWith("TimeStep:") && finishController.terminationTester instanceof ReactionTimeTT) {
        			st = new StringTokenizer(line);
        			temp = st.nextToken();
        			while (st.hasMoreTokens()) {
                        temp = st.nextToken();
                        if (temp.startsWith("AUTO")){//note potential opportunity for making case insensitive by using: temp.toUpperCase().startsWith("AUTO")
                            autoflag=true;
                        }
        				else if (!autoflag){//use "else if" to make sure additional numbers are not read in case numbers are erroneously used following AUTO; note that there could still be a problem if numbers come before "AUTO"
                            double tStep = Double.parseDouble(temp);
                            String unit = "sec";
                            setTimeStep(new ReactionTime(tStep, unit));
                        }
        			}      
        			((ReactionTimeTT)finishController.terminationTester).setTimeSteps(timeStep);
        		}
        		else if (line.startsWith("Conversions:") && finishController.terminationTester instanceof ConversionTT){
        			st = new StringTokenizer(line);
        			temp = st.nextToken();
        			int i=0;
        			SpeciesConversion sc = (SpeciesConversion)((ConversionTT)finishController.terminationTester).speciesGoalConversionSet.get(0);
        			Species convSpecies = sc.species;
        			Iterator iter = ((InitialStatus)(initialStatusList.get(0))).getSpeciesStatus();//10/23/07 gmagoon: changed to use first element of initialStatusList, as subsequent operations should not be affected by which one is chosen
        			double initialConc = 0;
        			while (iter.hasNext()){
        				SpeciesStatus sps = (SpeciesStatus)iter.next();
        				if (sps.species.equals(convSpecies)) initialConc = sps.concentration;
        			}
        			while (st.hasMoreTokens()){
						temp=st.nextToken();
						if (temp.startsWith("AUTO")){
							autoflag=true;
						}
						else if (!autoflag){
        					double conv = Double.parseDouble(temp);
							conversionSet[i] = (1-conv) * initialConc;
							i++;
						}
        			}
        			conversionSet[i] = (1 - conversionSet[49])* initialConc;
        			numConversions = i+1;
        		}
        		else throw new InvalidSymbolException("condition.txt: can't find time step for dynamic simulator!");

			//
			if (temp.startsWith("AUTOPRUNE")){//for the AUTOPRUNE case, read in additional lines for termTol and edgeTol
			    line = ChemParser.readMeaningfulLine(reader);
			    if (line.startsWith("TerminationTolerance:")) {
				    st = new StringTokenizer(line);
				    temp = st.nextToken();
				    termTol = Double.parseDouble(st.nextToken());
			    }
			    else {
				    System.out.println("Cannot find TerminationTolerance in condition.txt");
				    System.exit(0);
			    }
			    line = ChemParser.readMeaningfulLine(reader);
			    if (line.startsWith("PruningTolerance:")) {
				    st = new StringTokenizer(line);
				    temp = st.nextToken();
				    edgeTol = Double.parseDouble(st.nextToken());
			    }
			    else {
				    System.out.println("Cannot find PruningTolerance in condition.txt");
				    System.exit(0);
			    }
			    line = ChemParser.readMeaningfulLine(reader);
			    if (line.startsWith("MinSpeciesForPruning:")) {
				    st = new StringTokenizer(line);
				    temp = st.nextToken();
				    minSpeciesForPruning = Integer.parseInt(st.nextToken());
			    }
			    else {
				    System.out.println("Cannot find MinSpeciesForPruning in condition.txt");
				    System.exit(0);
			    }
			    line = ChemParser.readMeaningfulLine(reader);
			    if (line.startsWith("MaxEdgeSpeciesAfterPruning:")) {
				    st = new StringTokenizer(line);
				    temp = st.nextToken();
				    maxEdgeSpeciesAfterPruning = Integer.parseInt(st.nextToken());
			    }
			    else {
				    System.out.println("Cannot find MaxEdgeSpeciesAfterPruning in condition.txt");
				    System.exit(0);
			    }

			    //print header for pruning log (based on restart format)
			    BufferedWriter bw = null;
			    try {
				File f = new File("Pruning/edgeReactions.txt");
				bw = new BufferedWriter(new FileWriter("Pruning/edgeReactions.txt", true));
			        String EaUnits = ArrheniusKinetics.getEaUnits();
				bw.write("UnitsOfEa: " + EaUnits);
				bw.newLine();
			    } catch (FileNotFoundException ex) {
				ex.printStackTrace();
			    } catch (IOException ex) {
				ex.printStackTrace();
			    } finally {
				try {
				    if (bw != null) {
					bw.flush();
					bw.close();
				    }
				} catch (IOException ex) {
				    ex.printStackTrace();
				}
			    }

			}
			else if (temp.startsWith("AUTO")){//in the non-autoprune case (i.e. original AUTO functionality), we set the new parameters to values that should reproduce original functionality
			    termTol = tolerance;
			    edgeTol = 0;
			    minSpeciesForPruning = 999999;//arbitrary high number (actually, the value here should not matter, since pruning should not be done)
				maxEdgeSpeciesAfterPruning = 999999;
			}

        		// read in atol
        		
        		line = ChemParser.readMeaningfulLine(reader);
        		if (line.startsWith("Atol:")) {
        			st = new StringTokenizer(line);
        			temp = st.nextToken();
        			atol = Double.parseDouble(st.nextToken());
        		}
        		else throw new InvalidSymbolException("condition.txt: can't find Atol for dynamic simulator!");
				
        		// read in rtol
        		
        		line = ChemParser.readMeaningfulLine(reader);
        		if (line.startsWith("Rtol:")) {
        			st = new StringTokenizer(line);
        			temp = st.nextToken();
        			String rel_tol = st.nextToken();
        			if (rel_tol.endsWith("%"))
        				rtol = Double.parseDouble(rel_tol.substring(0,rel_tol.length()-1));
        			else
        				rtol = Double.parseDouble(rel_tol);
        		}
        		else throw new InvalidSymbolException("condition.txt: can't find Rtol for dynamic simulator!");
				
				if (simulator.equals("DASPK")) {
					paraInfor = 0;//svp
					// read in SA
					line = ChemParser.readMeaningfulLine(reader);
					if (line.startsWith("Error bars")) {//svp
						st = new StringTokenizer(line,":");
						temp = st.nextToken();
						String sa = st.nextToken().trim();
						if (sa.compareToIgnoreCase("on")==0) {
							paraInfor = 1;
							error = true;
						}
						else if (sa.compareToIgnoreCase("off")==0) {
							paraInfor = 0;
							error = false;
						}
						else throw new InvalidSymbolException("condition.txt: can't find error on/off information!");
						
						
					}
					
					else throw new InvalidSymbolException("condition.txt: can't find SA information!");
					line = ChemParser.readMeaningfulLine(reader);
					if (line.startsWith("Display sensitivity coefficients")){//svp
						st = new StringTokenizer(line,":");
						temp = st.nextToken();
						String sa = st.nextToken().trim();
						if (sa.compareToIgnoreCase("on")==0){
							paraInfor = 1;
							sensitivity = true;
						}
						else if (sa.compareToIgnoreCase("off")==0){
							if (paraInfor != 1){
								paraInfor = 0;
							}
							sensitivity = false;
						}
						else throw new InvalidSymbolException("condition.txt: can't find SA on/off information!");
						//10/23/07 gmagoon: changed below from dynamicSimulator to dynamicSimulatorList
						//6/25/08 gmagoon: changed loop to use i index, and updated DASPK constructor to pass i (mirroring changes to DASSL
						//6/25/08 gmagoon: updated to pass autoflag and validity tester; this requires FinishController block of input file to be present before DynamicSimulator block, but this requirement may have already existed anyway, particularly in construction of conversion/time step lists; *perhaps we should formalize this requirement by checking to make sure validityTester is not null?
						for (int i = 0;i < initialStatusList.size();i++) {
							dynamicSimulatorList.add(new JDASPK(rtol, atol, 0, (InitialStatus)initialStatusList.get(i), i,finishController.getValidityTester(), autoflag, termTol, tolerance));
						}
					}
					species = new LinkedList();
					line = ChemParser.readMeaningfulLine(reader);
					
					if (line.startsWith("Display sensitivity information") ){
						line = ChemParser.readMeaningfulLine(reader);
						System.out.println(line);
						while (!line.equals("END")){
							st = new StringTokenizer(line);
							String name = st.nextToken();
							if (name.toUpperCase().equals("ALL")) ReactionSystem.printAllSens = true; //gmagoon 12/22/09: if the line contains the word "all", turn on the flag to print out sensitivity information for everything
							species.add(name);
							line = ChemParser.readMeaningfulLine(reader);
						}
					}
					
				}
				
        		else if (simulator.equals("DASSL")) {
        			//10/23/07 gmagoon: changed below from dynamicSimulator to dynamicSimulatorList
					// for (Iterator iter = initialStatusList.iterator(); iter.hasNext(); ) {
					//      dynamicSimulatorList.add(new JDASSL(rtol, atol, 0, (InitialStatus)iter.next()));
					// }
					//11/1/07 gmagoon: changed loop to use i index, and updated DASSL constructor to pass i
					//5/5/08 gmagoon: updated to pass autoflag and validity tester; this requires FinishController block of input file to be present before DynamicSimulator block, but this requirement may have already existed anyway, particularly in construction of conversion/time step lists; *perhaps we should formalize this requirement by checking to make sure validityTester is not null?
					for (int i = 0;i < initialStatusList.size();i++) {
						dynamicSimulatorList.add(new JDASSL(rtol, atol, 0, (InitialStatus)initialStatusList.get(i), i, finishController.getValidityTester(), autoflag, termTol, tolerance));
					}
        		}
        		else if (simulator.equals("Chemkin")) {
        			line = ChemParser.readMeaningfulLine(reader);
        			if (line.startsWith("ReactorType")) {
        				st = new StringTokenizer(line, ":");
        				temp = st.nextToken();
        				String reactorType = st.nextToken().trim();
        				//10/23/07 gmagoon: changed below from dynamicSimulator to dynamicSimulatorList
						for (Iterator iter = initialStatusList.iterator(); iter.hasNext(); ) {
							//dynamicSimulatorList.add(new JDASPK(rtol, atol, 0, (InitialStatus)iter.next()));
							dynamicSimulatorList.add(new Chemkin(rtol, atol, reactorType));//11/4/07 gmagoon: fixing apparent cut/paste error
						}
        			}
        		}
        		else throw new InvalidSymbolException("condition.txt: Unknown DynamicSimulator = " + simulator);
                //10/23/07 gmagoon: changed below from dynamicSimulator to dynamicSimulatorList; note: although conversionSet should actually be different for each T,P condition, it will be modified in isTPCconsistent within ReactionSystem
                for (Iterator iter = dynamicSimulatorList.iterator(); iter.hasNext(); ) {
                    double [] cs = conversionSet.clone();//11/1/07 gmagoon: trying to make sure multiple instances of conversionSet are used
                    ((DynamicSimulator)(iter.next())).addConversion(cs, numConversions);
				}
			}
        	else throw new InvalidSymbolException("condition.txt: can't find DynamicSimulator!");
			
        	// read in reaction model enlarger
			
        	/* Read in the Primary Reaction Library
        	 *  The user can specify as many PRLs,
        	 * 	including none, as they like.
        	 */        	
        	line = ChemParser.readMeaningfulLine(reader);
			if (line.startsWith("PrimaryReactionLibrary:")) {
				readAndMakePRL(reader);
			} else throw new InvalidSymbolException("condition.txt: can't find PrimaryReactionLibrary");
			
			/*
			 * Added by MRH 12-Jun-2009
			 * 
			 * The SeedMechanism acts almost exactly as the old
			 * 	PrimaryReactionLibrary did.  Whatever is in the SeedMechanism
			 * 	will be placed in the core at the beginning of the simulation.
			 * 	The user can specify as many seed mechanisms as they like, with
			 * 	the priority (in the case of duplicates) given to the first
			 * 	instance.  There is no on/off flag.
			 */
			line = ChemParser.readMeaningfulLine(reader);
			if (line.startsWith("SeedMechanism:")) {
				int numMechs = 0;
				line = ChemParser.readMeaningfulLine(reader);
				while (!line.equals("END")) {                     		
					String[] tempString = line.split("Name: ");
					String name = tempString[tempString.length-1].trim();
					line = ChemParser.readMeaningfulLine(reader);
					tempString = line.split("Location: ");
					String location = tempString[tempString.length-1].trim();
					line = ChemParser.readMeaningfulLine(reader);
					tempString = line.split("GenerateReactions: ");
					String generateStr = tempString[tempString.length-1].trim();
					boolean generate = true;
					if (generateStr.equalsIgnoreCase("yes") ||
						generateStr.equalsIgnoreCase("on") ||
						generateStr.equalsIgnoreCase("true")){
						generate = true;
						System.out.println("Will generate cross-reactions between species in seed mechanism " + name);
					} else if(generateStr.equalsIgnoreCase("no") ||
							  generateStr.equalsIgnoreCase("off") ||
							  generateStr.equalsIgnoreCase("false")) {
						generate = false;
						System.out.println("Will NOT initially generate cross-reactions between species in seed mechanism "+ name);
						System.out.println("This may have unintended consequences");			   
					}
					else {
						System.err.println("Input file invalid");
						System.err.println("Please include a 'GenerateReactions: yes/no' line for seed mechanism "+name);
						System.exit(0);
					}
					
					String path = System.getProperty("jing.rxn.ReactionLibrary.pathName");
					path += "/" + location;
										   
					if (numMechs==0) {
						setSeedMechanism(new SeedMechanism(name, path, generate));
						++numMechs; 	
					}
					else {
						getSeedMechanism().appendSeedMechanism(name, path, generate);
						++numMechs;
					}
					line = ChemParser.readMeaningfulLine(reader);
				}
				if (numMechs != 0)	System.out.println("Seed Mechanisms in use: " + getSeedMechanism().getName());
				else setSeedMechanism(null);
			} else throw new InvalidSymbolException("Error reading condition.txt file: "
													+ "Could not locate SeedMechanism field");
			
			line = ChemParser.readMeaningfulLine(reader);
			if (line.startsWith("ChemkinUnits")) {
				line = ChemParser.readMeaningfulLine(reader);
				if (line.startsWith("Verbose:")) {
					StringTokenizer st = new StringTokenizer(line);
					String dummyString = st.nextToken();
					String OnOff = st.nextToken().toLowerCase();
					if (OnOff.equals("off")) {
						ArrheniusKinetics.setVerbose(false);
					} else if (OnOff.equals("on")) {
						ArrheniusKinetics.setVerbose(true);
					}
					line = ChemParser.readMeaningfulLine(reader);
				}
				/*
				 * MRH 3MAR2010:
				 * Adding user option regarding chemkin file
				 * 
				 * New field: If user would like the empty SMILES string 
				 * printed with each species in the thermochemistry portion 
				 * of the generated chem.inp file
				 */
				if (line.toUpperCase().startsWith("SMILES")) {
					StringTokenizer st = new StringTokenizer(line);
					String dummyString = st.nextToken(); // Should be "SMILES:"
					String OnOff = st.nextToken().toLowerCase();
					if (OnOff.equals("off")) {
						Chemkin.setSMILES(false);
					} else if (OnOff.equals("on")) {
						Chemkin.setSMILES(true);
						/*
						 * MRH 9MAR2010:
						 * MRH decided not to generate an InChI for every new species
						 * 	during an RMG simulation (especially since it is not used
						 * 	for anything).  Instead, they will only be generated in the
						 * 	post-processing, if the user asked for InChIs.
						 */
						//Species.useInChI = true;
					}
					line = ChemParser.readMeaningfulLine(reader);
				}
				if (line.startsWith("A")) {
					StringTokenizer st = new StringTokenizer(line);
					String dummyString = st.nextToken(); // Should be "A:"
					String units = st.nextToken();
					if (units.equals("moles") || units.equals("molecules"))
						ArrheniusKinetics.setAUnits(units);
					else {
						System.err.println("Units for A were not recognized: " + units);
						System.exit(0);
					}
				} else throw new InvalidSymbolException("Error reading condition.txt file: "
														+ "Could not locate Chemkin units A field.");
				line = ChemParser.readMeaningfulLine(reader);
				if (line.startsWith("Ea")) {
					StringTokenizer st = new StringTokenizer(line);
					String dummyString = st.nextToken(); // Should be "Ea:"
					String units = st.nextToken();
					if (units.equals("kcal/mol") || units.equals("cal/mol") ||
						units.equals("kJ/mol") || units.equals("J/mol") || units.equals("Kelvins"))
						ArrheniusKinetics.setEaUnits(units);
					else {
						System.err.println("Units for Ea were not recognized: " + units);
						System.exit(0);
					}
				} else throw new InvalidSymbolException("Error reading condition.txt file: "
														+ "Could not locate Chemkin units Ea field.");
			} else throw new InvalidSymbolException("Error reading condition.txt file: "
													+ "Could not locate ChemkinUnits field.");
			
        	in.close();
			
			//11/6/07 gmagoon: initializing temperatureArray and pressureArray before libraryReactionGenerator is initialized (initialization calls PDepNetwork and performs initializekLeak); UPDATE: moved after initialStatusList initialization (in case primaryReactionLibrary calls the similar pdep functions
			//                LinkedList temperatureArray = new LinkedList();
			//                LinkedList pressureArray = new LinkedList();
			//                Iterator iterIS = initialStatusList.iterator();
			//                for (Iterator iter = tempList.iterator(); iter.hasNext(); ) {
			//                      TemperatureModel tm = (TemperatureModel)iter.next();
			//                      for (Iterator iter2 = presList.iterator(); iter2.hasNext(); ){
			//                        PressureModel pm = (PressureModel)iter2.next();
			//                        InitialStatus is = (InitialStatus)iterIS.next();
			//                        temperatureArray.add(tm.getTemperature(is.getTime()));
			//                        pressureArray.add(pm.getPressure(is.getTime()));
			//                      }
			//                }
			//                PDepNetwork.setTemperatureArray(temperatureArray);
			//                PDepNetwork.setPressureArray(pressureArray);
			
			
			
			//10/4/07 gmagoon: moved to modelGeneration()
			//ReactionGenerator p_reactionGenerator = new TemplateReactionGenerator();//10/4/07 gmagoon: changed to p_reactionGenerator from reactionGenerator
			// setReactionGenerator(p_reactionGenerator);//10/4/07 gmagoon: added
        	/*
        	 * MRH 12-Jun-2009
        	 * A TemplateReactionGenerator now requires a Temperature be passed to it.
        	 * 	This allows RMG to determine the "best" kinetic parameters to use
        	 * 	in the mechanism generation.  For now, I choose to pass the first
        	 * 	temperature in the list of temperatures.  RMG only outputs one mechanism,
        	 * 	even for multiple temperature/pressure systems, so we can only have one
        	 * 	set of kinetics.
        	 */
        	Temperature t = new Temperature(300,"K");
        	for (Iterator iter = tempList.iterator(); iter.hasNext();) {
        		TemperatureModel tm  = (TemperatureModel)iter.next();
        		t = tm.getTemperature(new ReactionTime(0,"sec"));
        		setTemp4BestKinetics(t);
        		break;
        	}
			setReactionGenerator(new TemplateReactionGenerator()); //11/4/07 gmagoon: moved from modelGeneration; mysteriously, moving this later moves "Father" lines up in output at runtime, immediately after condition file (as in original code); previously, these Father lines were just before "Can't read primary reaction library files!"
			lrg = new LibraryReactionGenerator();//10/10/07 gmagoon: moved from modelGeneration (sequence lrg increases species id, and the different sequence was causing problems as main species id was 6 instead of 1); //10/31/07 gmagoon: restored this line from 10/10/07 backup: somehow it got lost along the way; 11/5/07 gmagoon: changed to use "lrg =" instead of setLibraryReactionGenerator
			//10/24/07 gmagoon: updated to use multiple reactionSystem variables
			reactionSystemList = new LinkedList();
			// LinkedList temperatureArray = new LinkedList();//10/30/07 gmagoon: added temperatureArray variable for passing to PDepNetwork; 11/6/07 gmagoon: moved before initialization of lrg;
			// LinkedList pressureArray = new LinkedList();//10/30/07 gmagoon: same for pressure;//UPDATE: commenting out: not needed if updateKLeak is done for one temperature/pressure at a time; 11/1-2/07 restored;11/6/07 gmagoon: moved before initialization of lrg;
			Iterator iter3 = initialStatusList.iterator();
			Iterator iter4 = dynamicSimulatorList.iterator();
			int i = 0;//10/30/07 gmagoon: added
			for (Iterator iter = tempList.iterator(); iter.hasNext(); ) {
				TemperatureModel tm = (TemperatureModel)iter.next();
				//InitialStatus is = (InitialStatus)iter3.next();//10/31/07 gmagoon: fixing apparent bug by moving these inside inner "for loop"
				//DynamicSimulator ds = (DynamicSimulator)iter4.next();
				for (Iterator iter2 = presList.iterator(); iter2.hasNext(); ){
					PressureModel pm = (PressureModel)iter2.next();
					InitialStatus is = (InitialStatus)iter3.next();//10/31/07 gmagoon: moved from outer "for loop""
					DynamicSimulator ds = (DynamicSimulator)iter4.next();
					// temperatureArray.add(tm.getTemperature(is.getTime()));//10/30/07 gmagoon: added; //10/31/07 added .getTemperature(is.getTime()); 11/6/07 gmagoon: moved before initialization of lrg;
					// pressureArray.add(pm.getPressure(is.getTime()));//10/30/07 gmagoon: added//UPDATE: commenting out: not needed if updateKLeak is done for one temperature/pressure at a time;11/1-2/07 restored with .getTemperature(is.getTime()) added;11/6/07 gmagoon: moved before initialization of lrg;
					//11/1/07 gmagoon: trying to make a deep copy of terminationTester when it is instance of ConversionTT
					//UPDATE: actually, I don't think this deep copy was necessary; original case with FinishController fc = new FinishController(finishController.getTerminationTester(), finishController.getValidityTester()) is probably OK; (in any case, this didn't do completetly deep copy (references to speciesConversion element in LinkedList were the same);
					// TerminationTester termTestCopy;
					// if (finishController.getTerminationTester() instanceof ConversionTT){
					//    ConversionTT termTest = (ConversionTT)finishController.getTerminationTester();
					//     LinkedList spcCopy = (LinkedList)(termTest.getSpeciesGoalConversionSetList().clone());
					//     termTestCopy = new ConversionTT(spcCopy);
					// }
					// else{
					//     termTestCopy = finishController.getTerminationTester();
					// }
					
					FinishController fc = new FinishController(finishController.getTerminationTester(), finishController.getValidityTester());//10/31/07 gmagoon: changed to create new finishController instance in each case (apparently, the finish controller becomes associated with reactionSystem in setFinishController within ReactionSystem); alteratively, could use clone, but might need to change FinishController to be "cloneable"
					// FinishController fc = new FinishController(termTestCopy, finishController.getValidityTester());
					reactionSystemList.add(new ReactionSystem(tm, pm, reactionModelEnlarger, fc, ds, getPrimaryReactionLibrary(), getReactionGenerator(), getSpeciesSeed(), is, getReactionModel(),lrg, i, equationOfState)); 
					i++;//10/30/07 gmagoon: added
					System.out.println("Created reaction system "+i+"\n");
				}
			}
			//    PDepNetwork.setTemperatureArray(temperatureArray);//10/30/07 gmagoon: passing temperatureArray to PDepNetwork; 11/6/07 gmagoon: moved before initialization of lrg;
			//    PDepNetwork.setPressureArray(pressureArray);//10/30/07 gmagoon: same for pressure;//UPDATE: commenting out: not needed if updateKLeak is done for one temperature/pressure at a time; 11/1-2/07 restored; 11/6/07 gmagoon: moved before initialization of lrg;
		}
        catch (IOException e) {
        	System.err.println("Error reading reaction system initialization file.");
        	throw new IOException("Input file error: " + e.getMessage());
        }
    }
    public void setReactionModel(ReactionModel p_ReactionModel) {
        reactionModel = p_ReactionModel;
    }
	
	
    public void modelGeneration() {
        //long begin_t = System.currentTimeMillis();
		try{
        	ChemGraph.readForbiddenStructure();
			setSpeciesSeed(new LinkedHashSet());//10/4/07 gmagoon moved from initializeCoreEdgeReactionModel
			//  setReactionGenerator(new TemplateReactionGenerator());//10/4/07 gmagoon: moved inside initializeReactionSystem; 11/3-4/07 gmagoon: probably reverted on or before 10/10/07 (although I have not investigated this change in detail); //11/4/07 gmagoon: moved inside initializeReactionSystems
			//  setLibraryReactionGenerator(new LibraryReactionGenerator());//10/10/07 gmagoon: moved after initializeReactionSystem
			//  initializeCoreEdgeReactionModel();//10/4/07 gmagoon moved from below to run initializeCoreEdgeReactionModel before initializeReactionSystem; 11/3-4/07 gmagoon: probably reverted on or before 10/10/07
         	initializeReactionSystems();
        }
        catch (IOException e) {
        	System.err.println(e.getMessage());
        	System.exit(0);
        }
        catch (InvalidSymbolException e) {
        	System.err.println(e.getMessage());
        	System.exit(0);
        }
		
        //10/31/07 gmagoon: initialize validList (to false) before initializeCoreEdgeReactionModel is called
        validList = new LinkedList();
        for (Integer i = 0; i<reactionSystemList.size();i++) {
            validList.add(false);
		}
        
        initializeCoreEdgeReactionModel();//10/4/07 gmagoon: moved before initializeReactionSystem; 11/3-4/07 gmagoon: probably reverted on or before 10/10/07
        //10/24/07 gmagoon: changed to use reactionSystemList
		//       LinkedList initList = new LinkedList();//10/25/07 gmagoon: moved these variables to apply to entire class
		//       LinkedList beginList = new LinkedList();
		//       LinkedList endList = new LinkedList();
		//       LinkedList lastTList = new LinkedList();
		//       LinkedList currentTList = new LinkedList();
		//       LinkedList lastPList = new LinkedList();
		//       LinkedList currentPList = new LinkedList();
		//       LinkedList conditionChangedList = new LinkedList();
		//       LinkedList reactionChangedList = new LinkedList();
        //5/6/08 gmagoon: determine whether there are intermediate time/conversion steps, type of termination tester is based on characteristics of 1st reaction system (it is assumed that they are all identical in terms of type of termination tester)
        boolean intermediateSteps = true;
        ReactionSystem rs0 = (ReactionSystem)reactionSystemList.get(0);
        if (rs0.finishController.terminationTester instanceof ReactionTimeTT){
            if (timeStep == null){
                intermediateSteps = false;
            }
        }
        else if (numConversions==1){ //if we get to this block, we presumably have a conversion terminationTester; this required moving numConversions to be attribute...alternative to using numConversions is to access one of the DynamicSimulators and determine conversion length
            intermediateSteps=false;
        }
        //10/24/07 gmagoon: note: each element of for loop could be done in parallel if desired; some modifications would be needed
        for (Iterator iter = reactionSystemList.iterator(); iter.hasNext(); ) {
            ReactionSystem rs = (ReactionSystem)iter.next();
            if ((reactionModelEnlarger instanceof RateBasedPDepRME)) {//1/2/09 gmagoon and rwest: only call initializePDepNetwork for P-dep cases
                rs.initializePDepNetwork();
            }
			
            ReactionTime init = rs.getInitialReactionTime();
            initList.add(init);
            ReactionTime begin = init;
            beginList.add(begin);
            ReactionTime end;
            if (rs.finishController.terminationTester instanceof ReactionTimeTT){
				//5/5/08 gmagoon: added below if statement to avoid null pointer exception in cases where there are no intermediate time steps specified
				if (!(timeStep==null)){
					end = (ReactionTime)timeStep.get(0);
				}             
				else{
					end= ((ReactionTimeTT)rs.finishController.terminationTester).finalTime;
				}
				//end = (ReactionTime)timeStep.get(0);
				endList.add(end);
            }
            else{
				end = new ReactionTime(1e6,"sec");
				endList.add(end);
            }
			//           int iterationNumber = 1;
			
            lastTList.add(rs.getTemperature(init));
            currentTList.add(rs.getTemperature(init));
            lastPList.add(rs.getPressure(init));
            currentPList.add(rs.getPressure(init));
            conditionChangedList.add(false);
            reactionChangedList.add(false);//10/31/07 gmagoon: added
			
            //Chemkin.writeChemkinInputFile(reactionSystem.getReactionModel(),reactionSystem.getPresentStatus());
        }
        int iterationNumber = 1;
        LinkedList terminatedList = new LinkedList();//10/24/07 gmagoon: this may not be necessary, as if one reactionSystem is terminated, I think all should be terminated
        //validList = new LinkedList();//10/31/07 gmagoon: moved before initializeCoreEdgeReactionModel
        //10/24/07 gmagoon: initialize allTerminated and allValid to true; these variables keep track of whether all the reactionSystem variables satisfy termination and validity, respectively
        boolean allTerminated = true;
        boolean allValid = true;
        
        // IF RESTART IS TURNED ON
        // Update the systemSnapshot for each ReactionSystem in the reactionSystemList
        if (readrestart) {
	        for (Integer i=0; i<reactionSystemList.size(); i++) {
	        	ReactionSystem rs = (ReactionSystem)reactionSystemList.get(i);
	        	InitialStatus is = rs.getInitialStatus();
	        	putRestartSpeciesInInitialStatus(is,i);
				rs.appendUnreactedSpeciesStatus((InitialStatus)initialStatusList.get(i), rs.getPresentTemperature());
	        }
        }
        
        //10/24/07 gmagoon: note: each element of for loop could be done in parallel if desired; some modifications would be needed
        for (Integer i = 0; i<reactionSystemList.size();i++) {
            ReactionSystem rs = (ReactionSystem)reactionSystemList.get(i);
            ReactionTime begin = (ReactionTime)beginList.get(i);
            ReactionTime end = (ReactionTime)endList.get(i);
            endList.set(i,rs.solveReactionSystem(begin, end, true, true, true, iterationNumber-1));
            Chemkin.writeChemkinInputFile(rs);//11/9/07 gmagoon:****temporarily commenting out: there is a NullPointerException in Reaction.toChemkinString when called from writeChemkinPdepReactions; occurs with pre-modified version of RMG as well; //11/12/07 gmagoon: restored; ****this appears to be source of non-Pdep bug
            boolean terminated = rs.isReactionTerminated();
            terminatedList.add(terminated);
            if(!terminated)
                allTerminated = false;
            boolean valid = rs.isModelValid();
            //validList.add(valid);
            validList.set(i, valid);//10/31/07 gmagoon: validList initialization moved before initializeCoreEdgeReactionModel
            if(!valid)
                allValid = false;
            reactionChangedList.set(i,false);
        }
        //9/1/09 gmagoon: if we are using QM, output a file with the CHEMKIN name, the RMG name, the (modified) InChI, and the (modified) InChIKey
        if (ChemGraph.useQM){
            writeInChIs(getReactionModel());      
        }
        writeDictionary(getReactionModel());
        //System.exit(0);
		
		System.out.println("The model core has " + ((CoreEdgeReactionModel)getReactionModel()).getReactedReactionSet().size() + " reactions and "+ ((CoreEdgeReactionModel)getReactionModel()).getReactedSpeciesSet().size() + " species.");
		System.out.println("The model edge has " + ((CoreEdgeReactionModel)getReactionModel()).getUnreactedReactionSet().size() + " reactions and "+ ((CoreEdgeReactionModel)getReactionModel()).getUnreactedSpeciesSet().size() + " species.");
		
		
		StringBuilder print_info = Global.diagnosticInfo;
		print_info.append("\nMolecule \t Flux\t\tTime\t \t\t \t Core \t \t Edge \t \t memory\n");
		
		print_info.append(" \t moleular \t characteristic \t findspecies \t moveUnreactedToReacted \t enlarger \t restart1 \t totalEnlarger \t resetSystem  \t readSolverFile\t writeSolverFile \t justSolver \t SolverIterations \t solverSpeciesStatus \t Totalsolver \t gc  \t restart+diagnosis \t chemkin thermo \t chemkin reactions \t validitytester \t Species \t Reactions\t Species\t Reactions \t memory used  \t allSpecies \t TotalTime \t findRateConstant\t identifyReactedSites \t reactChemGraph \t makespecies\t CheckReverseReaction \t makeTemplateReaction \t getReactionfromStruc \t genReverseFromReac");
		print_info.append("\t\t\t\t\t\t\t" + ((CoreEdgeReactionModel)getReactionModel()).getReactedSpeciesSet().size()+ "\t" + ((CoreEdgeReactionModel)getReactionModel()).getReactedReactionSet().size() + "\t" + ((CoreEdgeReactionModel)getReactionModel()).getUnreactedSpeciesSet().size() + "\t" + ((CoreEdgeReactionModel)getReactionModel()).getUnreactedReactionSetIncludingReverseSize() + "\t"+Global.makeSpecies+"\n");
		
		
		double solverMin = 0; 
		double vTester = 0;
		
		/*if (!restart){
		 writeRestartFile();
		 writeCoreReactions();
		 writeAllReactions();
		 }*/
		
		//System.exit(0);
		SpeciesDictionary dictionary = SpeciesDictionary.getInstance();
		System.out.println("Species dictionary size: "+dictionary.size());
		//boolean reactionChanged = false;//10/24/07 gmagoon: I don't know if this is even required, but I will change to use reactionChangedList (I put analogous line of code for list in above for loop); update: yes, it is required; I had been thinking of conditionChangedList
		
		double tAtInitialization = Global.tAtInitialization;
		
		//10/24/07: changed to use allTerminated and allValid	
        // step 2: iteratively grow reaction system
        while (!allTerminated || !allValid) {
        	while (!allValid) {
				
				//writeCoreSpecies();
				double pt = System.currentTimeMillis();
				//prune the reaction model (this will only do something in the AUTO case)
				pruneReactionModel();
				// ENLARGE THE MODEL!!! (this is where the good stuff happens)
				enlargeReactionModel();
				double totalEnlarger = (System.currentTimeMillis() - pt)/1000/60;
				
				//PDepNetwork.completeNetwork(reactionSystem.reactionModel.getSpeciesSet());
				//10/24/07 gmagoon: changed to use reactionSystemList
				if ((reactionModelEnlarger instanceof RateBasedPDepRME)) {//1/2/09 gmagoon and rwest: only call initializePDepNetwork for P-dep cases
					for (Iterator iter = reactionSystemList.iterator(); iter.hasNext(); ) {
						ReactionSystem rs = (ReactionSystem)iter.next();
						rs.initializePDepNetwork();
					}
					//reactionSystem.initializePDepNetwork();
				}  
				
				pt = System.currentTimeMillis();
				//10/24/07 gmagoon: changed to use reactionSystemList
				for (Iterator iter = reactionSystemList.iterator(); iter.hasNext(); ) {
					ReactionSystem rs = (ReactionSystem)iter.next();
					rs.resetSystemSnapshot();
				}
				//reactionSystem.resetSystemSnapshot();
				double resetSystem = (System.currentTimeMillis() - pt)/1000/60;
				//10/24/07 gmagoon: changed to use reactionSystemList
				for (Integer i = 0; i<reactionSystemList.size();i++) {
					//reactionChanged = true;
					ReactionSystem rs = (ReactionSystem)reactionSystemList.get(i);
					reactionChangedList.set(i,true);
					
					// begin = init;
					beginList.set(i, (ReactionTime)initList.get(i));
					if (rs.finishController.terminationTester instanceof ReactionTimeTT){
						//5/5/08 gmagoon: added below if statement to avoid null pointer exception in cases where there are no intermediate time steps specified
						if (!(timeStep==null)){
							endList.set(i,(ReactionTime)timeStep.get(0));
						}             
						else{
							endList.set(i, ((ReactionTimeTT)rs.finishController.terminationTester).finalTime);
						}
						// endList.set(i, (ReactionTime)timeStep.get(0));
						//end = (ReactionTime)timeStep.get(0);
					}
					else
						endList.set(i, new ReactionTime(1e6,"sec"));
					//end = new ReactionTime(1e6,"sec");
					//  iterationNumber = 1;//10/24/07 gmagoon: moved outside of loop
					
					currentTList.set(i,rs.getTemperature((ReactionTime)beginList.get(i)));
					currentPList.set(i,rs.getPressure((ReactionTime)beginList.get(i)));
					conditionChangedList.set(i,!(((Temperature)currentTList.get(i)).equals((Temperature)lastTList.get(i))) || !(((Pressure)currentPList.get(i)).equals((Pressure)lastPList.get(i))));
					//currentT = reactionSystem.getTemperature(begin);
					//currentP = reactionSystem.getPressure(begin);
					//conditionChanged = (!currentT.equals(lastT) || !currentP.equals(lastP));
				}
				iterationNumber = 1;
				
				double startTime = System.currentTimeMillis();
				
				//10/24/07 gmagoon: changed to use reactionSystemList
				for (Integer i = 0; i<reactionSystemList.size();i++) {
					ReactionSystem rs = (ReactionSystem)reactionSystemList.get(i);
					boolean reactionChanged = (Boolean)reactionChangedList.get(i);
					boolean conditionChanged = (Boolean)conditionChangedList.get(i);
					ReactionTime begin = (ReactionTime)beginList.get(i);
					ReactionTime end = (ReactionTime)endList.get(i);
					endList.set(i,rs.solveReactionSystem(begin, end, false, reactionChanged, conditionChanged, iterationNumber-1));
					//end = reactionSystem.solveReactionSystem(begin, end, false, reactionChanged, conditionChanged, iterationNumber-1);
				}
				solverMin = solverMin + (System.currentTimeMillis()-startTime)/1000/60;
				
				startTime = System.currentTimeMillis();
				//10/24/07 gmagoon: changed to use reactionSystemList
				for (Integer i = 0; i<reactionSystemList.size();i++) {
					ReactionSystem rs = (ReactionSystem)reactionSystemList.get(i);
					Chemkin.writeChemkinInputFile(rs);//10/25/07 gmagoon: ***I don't know if this will still work with multiple reaction systems: may want to modify to only write one chemkin input file for all reaction systems //11/9/07 gmagoon:****temporarily commenting out; cf. previous comment; //11/12/07 gmagoon: restored; ****this appears to be source of non-Pdep bug 
					//Chemkin.writeChemkinInputFile(reactionSystem);
				}
				//9/1/09 gmagoon: if we are using QM, output a file with the CHEMKIN name, the RMG name, the (modified) InChI, and the (modified) InChIKey
				if (ChemGraph.useQM){
					writeInChIs(getReactionModel());                    
				}
				writeDictionary(getReactionModel());
				double chemkint = (System.currentTimeMillis()-startTime)/1000/60;
				
				if (writerestart) {
					/*
					 * Rename current restart files:
					 * 	In the event RMG fails while writing the restart files,
					 * 	user won't lose any information
					 */
					String[] restartFiles = {"Restart/coreReactions.txt", "Restart/coreSpecies.txt",
							"Restart/edgeReactions.txt", "Restart/edgeSpecies.txt", "Restart/lindemannReactions.txt",
							"Restart/pdepnetworks.txt", "Restart/thirdBodyReactions.txt", "Restart/troeReactions.txt"};
					writeBackupRestartFiles(restartFiles);
					
					writeCoreSpecies();
					writeCoreReactions();
					writeEdgeSpecies();
					writeEdgeReactions();
					if (PDepNetwork.generateNetworks == true)	writePDepNetworks();
					
					/*
					 * Remove backup restart files from Restart folder
					 */
					removeBackupRestartFiles(restartFiles);
				}
				
				//10/24/07 gmagoon: changed to use reactionSystemList
				for (Integer i = 0; i<reactionSystemList.size();i++) {
					ReactionSystem rs = (ReactionSystem)reactionSystemList.get(i);
					System.out.println("For reaction system: "+(i+1)+" out of "+reactionSystemList.size());
					System.out.println("At this time: " + ((ReactionTime)endList.get(i)).toString());
					Species spe = SpeciesDictionary.getSpeciesFromID(1);
					double conv = rs.getPresentConversion(spe);
					System.out.print("Conversion of " + spe.getName()  + " is:");
					System.out.println(conv);
				}
				
			    System.out.println("Running Time is: " + String.valueOf((System.currentTimeMillis()-tAtInitialization)/1000/60) + " minutes.");
				System.out.println("The model edge has " + ((CoreEdgeReactionModel)getReactionModel()).getUnreactedReactionSet().size() + " reactions and "+ ((CoreEdgeReactionModel)getReactionModel()).getUnreactedSpeciesSet().size() + " species.");
				//10/24/07 gmagoon: note: all reaction systems should use the same core, but I will display for each reactionSystem for testing purposes:
				for (Integer i = 0; i<reactionSystemList.size();i++) {
					ReactionSystem rs = (ReactionSystem)reactionSystemList.get(i);
					System.out.println("For reaction system: "+(i+1)+" out of "+reactionSystemList.size());
					if (rs.getDynamicSimulator() instanceof JDASPK){
						JDASPK solver = (JDASPK)rs.getDynamicSimulator();
						System.out.println("The model core has " + solver.getReactionSize() + " reactions and "+ ((CoreEdgeReactionModel)getReactionModel()).getReactedSpeciesSet().size() + " species.");
					}
					else{
						JDASSL solver = (JDASSL)rs.getDynamicSimulator();
						System.out.println("The model core has " + solver.getReactionSize() + " reactions and "+ ((CoreEdgeReactionModel)getReactionModel()).getReactedSpeciesSet().size() + " species.");
					}
				}
				// if (reactionSystem.getDynamicSimulator() instanceof JDASPK){
				//	JDASPK solver = (JDASPK)reactionSystem.getDynamicSimulator();
				//	System.out.println("The model core has " + solver.getReactionSize() + " reactions and "+ ((CoreEdgeReactionModel)getReactionModel()).getReactedSpeciesSet().size() + " species.");
				//}
				//else{
				//	JDASSL solver = (JDASSL)reactionSystem.getDynamicSimulator();
				//	System.out.println("The model core has " + solver.getReactionSize() + " reactions and "+ ((CoreEdgeReactionModel)getReactionModel()).getReactedSpeciesSet().size() + " species.");
				//}
				
				startTime = System.currentTimeMillis();
				double mU = memoryUsed();
				double gc = (System.currentTimeMillis()-startTime)/1000/60;
				
				startTime = System.currentTimeMillis();
				//10/24/07 gmagoon: updating to use reactionSystemList
				allValid = true;
				for (Integer i = 0; i<reactionSystemList.size();i++) {
					ReactionSystem rs = (ReactionSystem)reactionSystemList.get(i);
					boolean valid = rs.isModelValid();
					if(!valid)
						allValid = false;
					validList.set(i,valid);
					//valid = reactionSystem.isModelValid();
				}
				vTester = vTester + (System.currentTimeMillis()-startTime)/1000/60;
				
				startTime = System.currentTimeMillis();
				
				writeDiagnosticInfo();
				writeEnlargerInfo();
				double restart2 = (System.currentTimeMillis()-startTime)/1000/60;
				
				int allSpecies, allReactions;
				allSpecies = SpeciesDictionary.getInstance().size();
				print_info.append(totalEnlarger + "\t" + resetSystem + "\t" + Global.readSolverFile + "\t" + Global.writeSolverFile + "\t" + Global.solvertime + "\t" + Global.solverIterations + "\t" + Global.speciesStatusGenerator +  "\t" + solverMin + "\t"  + gc + "\t"  + restart2 + "\t" + Global.chemkinThermo + '\t' + Global.chemkinReaction + "\t" + vTester + "\t" + ((CoreEdgeReactionModel)getReactionModel()).getReactedSpeciesSet().size()+ "\t" + ((CoreEdgeReactionModel)getReactionModel()).getReactedReactionSet().size() + "\t" + ((CoreEdgeReactionModel)getReactionModel()).getUnreactedSpeciesSet().size() + "\t" + ((CoreEdgeReactionModel)getReactionModel()).getUnreactedReactionSetIncludingReverseSize() + "\t" + mU + "\t" + allSpecies + "\t" + (System.currentTimeMillis()-Global.tAtInitialization)/1000/60 + "\t"+ String.valueOf(Global.RT_findRateConstant)+"\t"+Global.RT_identifyReactedSites+"\t"+Global.RT_reactChemGraph+"\t"+Global.makeSpecies+"\t"+Global.checkReactionReverse+"\t"+Global.makeTR+ "\t" + Global.getReacFromStruc + "\t" + Global.generateReverse+"\n");
				
        	}
			//5/6/08 gmagoon: in order to handle cases where no intermediate time/conversion steps are used, only evaluate the next block of code when there are intermediate time/conversion steps
			double startTime = System.currentTimeMillis();
			if(intermediateSteps){
				for (Integer i = 0; i<reactionSystemList.size();i++) {
					ReactionSystem rs = (ReactionSystem)reactionSystemList.get(i);
					reactionChangedList.set(i, false);
					//reactionChanged = false;
					Temperature currentT = (Temperature)currentTList.get(i);
					Pressure currentP = (Pressure)currentPList.get(i);
					lastTList.set(i,(Temperature)currentT.clone()) ;
					lastPList.set(i,(Pressure)currentP.clone());
					//lastT = (Temperature)currentT.clone();
					//lastP = (Pressure)currentP.clone();
					
					currentTList.set(i,rs.getTemperature((ReactionTime)beginList.get(i)));//10/24/07 gmagoon: ****I think this should actually be at end? (it shouldn't matter for isothermal/isobaric case)
					currentPList.set(i,rs.getPressure((ReactionTime)beginList.get(i)));
					conditionChangedList.set(i,!(((Temperature)currentTList.get(i)).equals((Temperature)lastTList.get(i))) || !(((Pressure)currentPList.get(i)).equals((Pressure)lastPList.get(i))));
					//currentT = reactionSystem.getTemperature(begin);//10/24/07 gmagoon: ****I think this should actually be at end? (it shouldn't matter for isothermal/isobaric case)
					//currentP = reactionSystem.getPressure(begin);
					//conditionChanged = (!currentT.equals(lastT) || !currentP.equals(lastP));
					
					beginList.set(i,((SystemSnapshot)(rs.getSystemSnapshotEnd().next())).time);
					// begin=((SystemSnapshot)(reactionSystem.getSystemSnapshotEnd().next())).time;
					if (rs.finishController.terminationTester instanceof ReactionTimeTT){
						if (iterationNumber < timeStep.size()){
							endList.set(i,(ReactionTime)timeStep.get(iterationNumber));
							//end = (ReactionTime)timeStep.get(iterationNumber);
						}
						else
							endList.set(i, ((ReactionTimeTT)rs.finishController.terminationTester).finalTime);
						//end = ((ReactionTimeTT)reactionSystem.finishController.terminationTester).finalTime;
					}
					else
						endList.set(i,new ReactionTime(1e6,"sec"));
					//end = new ReactionTime(1e6,"sec");
				}        
				iterationNumber++;
				startTime = System.currentTimeMillis();//5/6/08 gmagoon: moved declaration outside of if statement so it can be accessed in subsequent vTester line; previous steps are probably so fast that I could eliminate this line without much effect on normal operation with intermediate steps
				//double startTime = System.currentTimeMillis();
				//10/24/07 gmagoon: changed to use reactionSystemList
				for (Integer i = 0; i<reactionSystemList.size();i++) {
					ReactionSystem rs = (ReactionSystem)reactionSystemList.get(i);
					boolean reactionChanged = (Boolean)reactionChangedList.get(i);
					boolean conditionChanged = (Boolean)conditionChangedList.get(i);
					ReactionTime begin = (ReactionTime)beginList.get(i);
					ReactionTime end = (ReactionTime)endList.get(i);
					endList.set(i,rs.solveReactionSystem(begin, end, false, reactionChanged, false, iterationNumber-1));
					// end = reactionSystem.solveReactionSystem(begin, end, false, reactionChanged, false, iterationNumber-1);
				}
				solverMin = solverMin + (System.currentTimeMillis()-startTime)/1000/60;
				
				startTime = System.currentTimeMillis();
				
				//5/6/08 gmagoon: changed to separate validity and termination testing, and termination testing is done last...termination testing should be done even if there are no intermediate conversions; however, validity is guaranteed if there are no intermediate conversions based on previous conditional if statement
				allValid = true;
				for (Integer i = 0; i<reactionSystemList.size();i++) {
					ReactionSystem rs = (ReactionSystem)reactionSystemList.get(i);
					boolean valid = rs.isModelValid();     
					validList.set(i,valid);
					if(!valid)
						allValid = false;
				}
			}//5/6/08 gmagoon: end of block for intermediateSteps

			allTerminated = true;
        	for (Integer i = 0; i<reactionSystemList.size();i++) {
				ReactionSystem rs = (ReactionSystem)reactionSystemList.get(i);
				boolean terminated = rs.isReactionTerminated();
				terminatedList.set(i,terminated);
				if(!terminated){
					allTerminated = false;
					System.out.println("Reaction System "+(i+1)+" has not reached its termination criterion");
					if (rs.isModelValid()&& runKillableToPreventInfiniteLoop(intermediateSteps, iterationNumber)) {
						System.out.println("although it seems to be valid (complete), so it was not interrupted for being invalid.");
						System.out.println("This probably means there was an error with the ODE solver, and we risk entering an endless loop.");
						System.out.println("Stopping.");
						throw new Error();
					}
				}
			}
			//     //10/24/07 gmagoon: changed to use reactionSystemList
			//     allTerminated = true;
			//     allValid = true;
			//  	for (Integer i = 0; i<reactionSystemList.size();i++) {
            //        ReactionSystem rs = (ReactionSystem)reactionSystemList.get(i);
            //        boolean terminated = rs.isReactionTerminated();
            //        terminatedList.set(i,terminated);
            //        if(!terminated)
            //            allTerminated = false;
            //        boolean valid = rs.isModelValid();     
            //        validList.set(i,valid);
            //        if(!valid)
            //            allValid = false;
            //    }
            //    //terminated = reactionSystem.isReactionTerminated();
            //    //valid = reactionSystem.isModelValid();
			
			//10/24/07 gmagoon: changed to use reactionSystemList, allValid	
        	if (allValid) {
				//10/24/07 gmagoon: changed to use reactionSystemList
				for (Integer i = 0; i<reactionSystemList.size();i++) {
					ReactionSystem rs = (ReactionSystem)reactionSystemList.get(i);
					System.out.println("For reaction system: "+(i+1)+" out of "+reactionSystemList.size());
					System.out.println("At this reaction time: " + ((ReactionTime)endList.get(i)).toString());
					Species spe = SpeciesDictionary.getSpeciesFromID(1);
					double conv = rs.getPresentConversion(spe);
					System.out.print("Conversion of " + spe.getName()  + " is:");
					System.out.println(conv);
				}
        		//System.out.println("At this time: " + end.toString());
        		//Species spe = SpeciesDictionary.getSpeciesFromID(1);
        		//double conv = reactionSystem.getPresentConversion(spe);
        		//System.out.print("current conversion = ");
        		//System.out.println(conv);
				
        		Runtime runTime = Runtime.getRuntime();
        		System.out.print("Memory used: ");
        		System.out.println(runTime.totalMemory());
        		System.out.print("Free memory: ");
        		System.out.println(runTime.freeMemory());
				
        		//runTime.gc();
				/* if we're not calling runTime.gc() then don't bother printing this:
				 System.out.println("After garbage collection:");
				 System.out.print("Memory used: ");
				 System.out.println(runTime.totalMemory());
				 System.out.print("Free memory: ");
				 System.out.println(runTime.freeMemory());
				 */
				
				//10/24/07 gmagoon: note: all reaction systems should use the same core, but I will display for each reactionSystem for testing purposes:
        		for (Integer i = 0; i<reactionSystemList.size();i++) {
        			ReactionSystem rs = (ReactionSystem)reactionSystemList.get(i);
        			System.out.println("For reaction system: "+(i+1)+" out of "+reactionSystemList.size());
        			if (rs.getDynamicSimulator() instanceof JDASPK){
        				JDASPK solver = (JDASPK)rs.getDynamicSimulator();
        				System.out.println("The model core has " + solver.getReactionSize() + " reactions and "+ ((CoreEdgeReactionModel)getReactionModel()).getReactedSpeciesSet().size() + " species.");
        			}
        			else{
        				JDASSL solver = (JDASSL)rs.getDynamicSimulator();
        				System.out.println("The model core has " + solver.getReactionSize() + " reactions and "+ ((CoreEdgeReactionModel)getReactionModel()).getReactedSpeciesSet().size() + " species.");
                        System.out.println("(although rs.getReactionModel().getReactionNumber() returns "+rs.getReactionModel().getReactionNumber()+")");
        			}
        		}
				//        		if (reactionSystem.getDynamicSimulator() instanceof JDASPK){
				//					JDASPK solver = (JDASPK)reactionSystem.getDynamicSimulator();
				//					System.out.println("The model core has " + solver.getReactionSize() + " reactions and "+ ((CoreEdgeReactionModel)getReactionModel()).getReactedSpeciesSet().size() + " species.");
				//        		}
				//				else{
				//					JDASSL solver = (JDASSL)reactionSystem.getDynamicSimulator();
				//					System.out.println("The model core has " + solver.getReactionSize() + " reactions and "+ ((CoreEdgeReactionModel)getReactionModel()).getReactedSpeciesSet().size() + " species.");
				//      		}
				
        	}
			vTester = vTester + (System.currentTimeMillis()-startTime)/1000/60;//5/6/08 gmagoon: for case where intermediateSteps = false, this will use startTime declared just before intermediateSteps loop, and will only include termination testing, but no validity testing
        }
        
        //System.out.println("Performing model reduction");
        
		
        if (paraInfor != 0){
			System.out.println("Model Generation performed. Now generating sensitivity data.");
			//10/24/07 gmagoon: updated to use reactionSystemList
			LinkedList dynamicSimulator2List = new LinkedList();
			for (Integer i = 0; i<reactionSystemList.size();i++) {
                ReactionSystem rs = (ReactionSystem)reactionSystemList.get(i);
                //6/25/08 gmagoon: updated to pass index i
                //6/25/08 gmagoon: updated to pass (dummy) finishController and autoflag (set to false here); 
                dynamicSimulator2List.add(new JDASPK(rtol, atol, paraInfor, (InitialStatus)initialStatusList.get(i),i));
                //DynamicSimulator dynamicSimulator2 = new JDASPK(rtol, atol, paraInfor, initialStatus);
                ((DynamicSimulator)dynamicSimulator2List.get(i)).addConversion(((JDASPK)rs.dynamicSimulator).conversionSet, ((JDASPK)rs.dynamicSimulator).conversionSet.length);
                //dynamicSimulator2.addConversion(((JDASPK)reactionSystem.dynamicSimulator).conversionSet, ((JDASPK)reactionSystem.dynamicSimulator).conversionSet.length);
                rs.setDynamicSimulator((DynamicSimulator)dynamicSimulator2List.get(i));
                //reactionSystem.setDynamicSimulator(dynamicSimulator2);
				
                int numSteps = rs.systemSnapshot.size() -1;
                rs.resetSystemSnapshot();
                beginList.set(i, (ReactionTime)initList.get(i));
                //begin = init;
                if (rs.finishController.terminationTester instanceof ReactionTimeTT){
					endList.set(i,((ReactionTimeTT)rs.finishController.terminationTester).finalTime);
					//end = ((ReactionTimeTT)reactionSystem.finishController.terminationTester).finalTime;
                }
                else{
					ReactionTime end = (ReactionTime)endList.get(i);
					endList.set(i, end.add(end));
					//end = end.add(end);
                }
                terminatedList.set(i, false);
                //terminated = false;
                ReactionTime begin = (ReactionTime)beginList.get(i);
                ReactionTime end = (ReactionTime)endList.get(i);
                rs.solveReactionSystemwithSEN(begin, end, true, false, false);
                //reactionSystem.solveReactionSystemwithSEN(begin, end, true, false, false);
			}
			
        }
        //10/24/07 gmagoon: updated to use reactionSystemList (***see previous comment regarding having one Chemkin input file)
        for (Integer i = 0; i<reactionSystemList.size();i++) {
			ReactionSystem rs = (ReactionSystem)reactionSystemList.get(i);
			Chemkin.writeChemkinInputFile(getReactionModel(),rs.getPresentStatus());//11/9/07 gmagoon: temporarily commenting out; see previous comment; this line may not cause a problem because it is different instance of writeChemkinInputFile, but I am commenting out just in case//11/12/07 gmagoon: restored; ****this appears to be source of non-Pdep bug 
        }
		
        //9/1/09 gmagoon: if we are using QM, output a file with the CHEMKIN name, the RMG name, the (modified) InChI, and the (modified) InChIKey
        if (ChemGraph.useQM){
            writeInChIs(getReactionModel());    
        }
		
        writeDictionary(getReactionModel());
        System.out.println("Model Generation Completed");
        return;
    }
    
    //9/1/09 gmagoon: this function writes a "dictionary" with Chemkin name, RMG name, (modified) InChI, and InChIKey
    //this is based off of writeChemkinFile in ChemkinInputFile.java
    private void writeInChIs(ReactionModel p_reactionModel) {
        StringBuilder result=new StringBuilder();
        for (Iterator iter = ((CoreEdgeReactionModel)p_reactionModel).core.getSpecies(); iter.hasNext(); ) {
            Species species = (Species) iter.next();
            result.append(species.getChemkinName() + "\t"+species.getName() + "\t" + species.getChemGraph().getModifiedInChIAnew() + "\t" + species.getChemGraph().getModifiedInChIKeyAnew()+ "\n");
        }
		
		
		String file = "inchiDictionary.txt";
		
		try {
			FileWriter fw = new FileWriter(file);
			fw.write(result.toString());
			fw.close();
		}
		catch (Exception e) {
			System.out.println("Error in writing InChI file inchiDictionary.txt!");
			System.out.println(e.getMessage());
			System.exit(0);
		}
    }
    
    //9/14/09 gmagoon: function to write dictionary, based on code copied from RMG.java
    private void writeDictionary(ReactionModel rm){
        CoreEdgeReactionModel cerm = (CoreEdgeReactionModel)rm;
        //Write core species to RMG_Dictionary.txt
		String coreSpecies ="";
		Iterator iter = cerm.getSpecies();
		
		if (Species.useInChI) {
			while (iter.hasNext()){
				int i=1;
				Species spe = (Species) iter.next();
				coreSpecies = coreSpecies + spe.getChemkinName() + " " + spe.getInChI() + "\n"+spe.getChemGraph().toString(i)+"\n\n";
			}
		} else {
			while (iter.hasNext()){
				int i=1;
				Species spe = (Species) iter.next();
				coreSpecies = coreSpecies + spe.getChemkinName() + "\n"+spe.getChemGraph().toString(i)+"\n\n";
			}
		}
		
		try{
			File rmgDictionary = new File("RMG_Dictionary.txt");
			FileWriter fw = new FileWriter(rmgDictionary);
			fw.write(coreSpecies);
			fw.close();
		}
		catch (IOException e) {
			System.out.println("Could not write RMG_Dictionary.txt");
			System.exit(0);
        }
		
		// If we have solvation on, then every time we write the dictionary, also write the solvation properties
		if (Species.useSolvation) {
			writeSolvationProperties(rm);
		}
    }
	
    private void writeSolvationProperties(ReactionModel rm){
        //Write core species to RMG_Solvation_Properties.txt
		CoreEdgeReactionModel cerm = (CoreEdgeReactionModel)rm;
		StringBuilder result = new StringBuilder();
		result.append("ChemkinName\tChemicalFormula\tMolecularWeight\tRadius\tDiffusivity\tAbrahamS\tAbrahamB\tAbrahamE\tAbrahamL\tAbrahamA\tChemkinName\n\n");
		Iterator iter = cerm.getSpecies();
		while (iter.hasNext()){
			Species spe = (Species)iter.next();
			result.append(spe.getChemkinName() + "\t");
			result.append(spe.getChemGraph().getChemicalFormula()+ "\t");
			result.append(spe.getMolecularWeight() + "\t");
			result.append(spe.getChemGraph().getRadius()+ "\t");
			result.append(spe.getChemGraph().getDiffusivity()+ "\t");
			result.append(spe.getChemGraph().getAbramData().toString()+ "\t");
			result.append(spe.getChemkinName() + "\n");
		}
		try{
			File rmgSolvationProperties = new File("RMG_Solvation_Properties.txt");
			FileWriter fw = new FileWriter(rmgSolvationProperties);
			fw.write(result.toString() );
			fw.close();
		}
		catch (IOException e) {
			System.out.println("Could not write RMG_Solvation_Properties.txt");
			System.exit(0);
        }
		
    }

    /*
     * MRH 23MAR2010:
     * 	Commenting out deprecated parseRestartFiles method
     */
//    private void parseRestartFiles() {
//		parseAllSpecies();
//		parseCoreSpecies();
//		parseEdgeSpecies();
//		parseAllReactions();
//		parseCoreReactions();
//		
//	}
	
	
	/*
	 * MRH 23MAR2010:
	 * 	Commenting out deprecated parseEdgeReactions method
	 */	
//	private void parseEdgeReactions() {
//		SpeciesDictionary dictionary = SpeciesDictionary.getInstance();
//		//HasMap speciesMap = dictionary.dictionary;
//		try{
//			File coreReactions = new File("Restart/edgeReactions.txt");
//			FileReader fr = new FileReader(coreReactions);
//			BufferedReader reader = new BufferedReader(fr);
//			String line = ChemParser.readMeaningfulLine(reader);
//			boolean found = false;
//			LinkedHashSet reactionSet = new LinkedHashSet();
//			while (line != null){
//				Reaction reaction = ChemParser.parseEdgeArrheniusReaction(dictionary,line,1,1);
//				boolean added = reactionSet.add(reaction);
//				if (!added){
//					if (reaction.hasResonanceIsomerAsReactant()){
//						//Structure reactionStructure = reaction.getStructure();
//						found = getResonanceStructure(reaction,"reactants", reactionSet);
//					}
//					if (reaction.hasResonanceIsomerAsProduct() && !found){
//						//Structure reactionStructure = reaction.getStructure();
//						found = getResonanceStructure(reaction,"products", reactionSet);
//					}
//					
//					if (!found){
//						System.out.println("Cannot add reaction "+line+" to the Reaction Edge. All resonance isomers have already been added");
//						System.exit(0);
//					}
//					else found = false;
//				}
//				//Reaction reverse = reaction.getReverseReaction();
//				//if (reverse != null) reactionSet.add(reverse);
//				line = ChemParser.readMeaningfulLine(reader);
//			}
//			((CoreEdgeReactionModel)getReactionModel()).addReactionSet(reactionSet);
//		}
//		catch (IOException e){
//			System.out.println("Could not read the corespecies restart file");
//        	System.exit(0);
//		}
//		
//	}
	
	/*
	 * MRH 23MAR2010:
	 * 	Commenting out deprecated parseAllSpecies method
	 */
//	public void parseCoreReactions() {
//		SpeciesDictionary dictionary = SpeciesDictionary.getInstance();
//		int i=1;
//		//HasMap speciesMap = dictionary.dictionary;
//		try{
//			File coreReactions = new File("Restart/coreReactions.txt");
//			FileReader fr = new FileReader(coreReactions);
//			BufferedReader reader = new BufferedReader(fr);
//			String line = ChemParser.readMeaningfulLine(reader);
//			boolean found = false;
//			LinkedHashSet reactionSet = new LinkedHashSet();
//			while (line != null){
//				Reaction reaction = ChemParser.parseCoreArrheniusReaction(dictionary,line,1,1);//,((CoreEdgeReactionModel)reactionSystem.reactionModel));
//				boolean added = reactionSet.add(reaction);
//				if (!added){
//					if (reaction.hasResonanceIsomerAsReactant()){
//						//Structure reactionStructure = reaction.getStructure();
//						found = getResonanceStructure(reaction,"reactants", reactionSet);
//					}
//					if (reaction.hasResonanceIsomerAsProduct() && !found){
//						//Structure reactionStructure = reaction.getStructure();
//						found = getResonanceStructure(reaction,"products", reactionSet);
//					}
//					
//					if (!found){
//						System.out.println("Cannot add reaction "+line+" to the Reaction Core. All resonance isomers have already been added");
//						//System.exit(0);
//					}
//					else found = false;
//				}
//				
//				Reaction reverse = reaction.getReverseReaction();
//				if (reverse != null) {
//					reactionSet.add(reverse);
//					//System.out.println(2 + "\t " + line);
//				}
//				
//				//else System.out.println(1 + "\t" + line);
//				line = ChemParser.readMeaningfulLine(reader);
//				i=i+1;
//			}
//			((CoreEdgeReactionModel)getReactionModel()).addReactedReactionSet(reactionSet);
//		}
//		catch (IOException e){
//			System.out.println("Could not read the coreReactions restart file");
//        	System.exit(0);
//		}
//		
//	}
	
	/*
	 * MRH 23MAR2010:
	 * 	Commenting out deprecated parseAllSpecies method
	 */
//	private void parseAllReactions() {
//		SpeciesDictionary dictionary = SpeciesDictionary.getInstance();
//		int i=1;
//		//HasMap speciesMap = dictionary.dictionary;
//		try{
//			File allReactions = new File("Restart/allReactions.txt");
//			FileReader fr = new FileReader(allReactions);
//			BufferedReader reader = new BufferedReader(fr);
//			String line = ChemParser.readMeaningfulLine(reader);
//			boolean found = false;
//			LinkedHashSet reactionSet = new LinkedHashSet();
//		OuterLoop:
//			while (line != null){
//				Reaction reaction = ChemParser.parseArrheniusReaction(dictionary,line,1,1,((CoreEdgeReactionModel)getReactionModel()));
//				
//				if (((CoreEdgeReactionModel)getReactionModel()).categorizeReaction(reaction)==-1){
//					boolean added = reactionSet.add(reaction);
//					if (!added){
//						found = false;
//						if (reaction.hasResonanceIsomerAsReactant()){
//							//Structure reactionStructure = reaction.getStructure();
//							found = getResonanceStructure(reaction,"reactants", reactionSet);
//						}
//						if (reaction.hasResonanceIsomerAsProduct() && !found){
//							//Structure reactionStructure = reaction.getStructure();
//							found = getResonanceStructure(reaction,"products", reactionSet);
//						}
//						
//						if (!found){
//							Iterator iter = reactionSet.iterator();
//							while (iter.hasNext()){
//								Reaction reacTemp = (Reaction)iter.next();
//								if (reacTemp.equals(reaction)){
//									reactionSet.remove(reacTemp);
//									reactionSet.add(reaction);
//									break;
//								}
//							}
//							
//							//System.out.println("Cannot add reaction "+line+" to the Reaction Core. All resonance isomers have already been added");
//							//System.exit(0);
//						}
//						
//						//else found = false;
//					}
//				}
//				
//				
//				/*Reaction reverse = reaction.getReverseReaction();
//				 if (reverse != null && ((CoreEdgeReactionModel)reactionSystem.reactionModel).isReactedReaction(reaction)) {
//				 reactionSet.add(reverse);
//				 //System.out.println(2 + "\t " + line);
//				 }*/
//				//else System.out.println(1 + "\t" + line);
//				
//				i=i+1;
//				
//				line = ChemParser.readMeaningfulLine(reader);
//			}
//			((CoreEdgeReactionModel)getReactionModel()).addReactionSet(reactionSet);
//		}
//		catch (IOException e){
//			System.out.println("Could not read the corespecies restart file");
//        	System.exit(0);
//		}
//		
//	}
	
	
	private boolean getResonanceStructure(Reaction p_Reaction, String rOrP, LinkedHashSet reactionSet) {
		Structure reactionStructure = p_Reaction.getStructure();
		//Structure tempreactionStructure = new Structure(reactionStructure.getReactantList(),reactionStructure.getProductList());
		boolean found = false;
		if (rOrP.equals("reactants")){
			Iterator originalreactants = reactionStructure.getReactants();
			HashSet tempHashSet = new HashSet();
			while(originalreactants.hasNext()){
				tempHashSet.add(originalreactants.next());
			}
			Iterator reactants = tempHashSet.iterator();
			while(reactants.hasNext() && !found){
				ChemGraph reactant = (ChemGraph)reactants.next();
				if (reactant.getSpecies().hasResonanceIsomers()){
					Iterator chemGraphIterator = reactant.getSpecies().getResonanceIsomers();
					ChemGraph newChemGraph ;//= (ChemGraph)chemGraphIterator.next();
					while(chemGraphIterator.hasNext() && !found){
						newChemGraph = (ChemGraph)chemGraphIterator.next();
						reactionStructure.removeReactants(reactant);
						reactionStructure.addReactants(newChemGraph);
						reactant = newChemGraph;
						if (reactionSet.add(p_Reaction)){
							found = true;
							
						}
					}
				}
			}
			
		}
		else{
			Iterator originalproducts = reactionStructure.getProducts();
			HashSet tempHashSet = new HashSet();
			while(originalproducts.hasNext()){
				tempHashSet.add(originalproducts.next());
			}
			Iterator products = tempHashSet.iterator();
			
			while(products.hasNext() && !found){
				ChemGraph product = (ChemGraph)products.next();
				if (product.getSpecies().hasResonanceIsomers()){
					Iterator chemGraphIterator = product.getSpecies().getResonanceIsomers();
					ChemGraph newChemGraph ;//= (ChemGraph)chemGraphIterator.next();
					while(chemGraphIterator.hasNext() && !found){
						newChemGraph = (ChemGraph)chemGraphIterator.next();
						reactionStructure.removeProducts(product);
						reactionStructure.addProducts(newChemGraph);
						product = newChemGraph;
						if (reactionSet.add(p_Reaction)){
							found = true;
							
						}
					}
				}
			}
		}
		
		return found;
		
	}
	
	
	
	public void parseCoreSpecies() {
		//		String restartFileContent ="";
		//int speciesCount = 0;
		//boolean added;
		SpeciesDictionary dictionary = SpeciesDictionary.getInstance();
		try{
			File coreSpecies = new File ("Restart/coreSpecies.txt");
			FileReader fr = new FileReader(coreSpecies);
			BufferedReader reader = new BufferedReader(fr);
			String line = ChemParser.readMeaningfulLine(reader);
			//HashSet speciesSet = new HashSet();
			//			if (reactionSystem == null){//10/24/07 gmagoon: commenting out since contents of if was already commented out anyway
			//				//ReactionSystem reactionSystem = new ReactionSystem();
			//			}
			setReactionModel(new CoreEdgeReactionModel());//10/4/07 gmagoon:changed to setReactionModel
			while (line!=null) {
				
    			StringTokenizer st = new StringTokenizer(line);
    			String index = st.nextToken();
				int ID = Integer.parseInt(index);
				Species spe = dictionary.getSpeciesFromID(ID);
				if (spe == null)
					System.out.println("There was no species with ID "+ID +" in the species dictionary");
				
				((CoreEdgeReactionModel)getReactionModel()).addReactedSpecies(spe);
				line = ChemParser.readMeaningfulLine(reader);
			}
			
		}
		catch (IOException e){
			System.out.println("Could not read the corespecies restart file");
        	System.exit(0);
		}
		
	}
	public static void garbageCollect(){
		System.gc();
	}
	
	public static long memoryUsed(){
		garbageCollect();
		Runtime rT = Runtime.getRuntime();
		long uM, tM, fM;
		tM = rT.totalMemory();
		fM = rT.freeMemory();
		uM = tM - fM;
		System.out.println("After garbage collection:");
		System.out.print("Memory used: ");
		System.out.println(tM);
		System.out.print("Free memory: ");
		System.out.println(fM);
		
		return uM;
	}
	
	private HashSet readIncludeSpecies(String fileName) {
		HashSet speciesSet = new HashSet();
		try {
			File includeSpecies = new File (fileName);
			FileReader fr = new FileReader(includeSpecies);
			BufferedReader reader = new BufferedReader(fr);
			String line = ChemParser.readMeaningfulLine(reader);
			while (line!=null) {
    			StringTokenizer st = new StringTokenizer(line);
    			String index = st.nextToken();
    			String name = null;
    			if (!index.startsWith("(")) name = index;
    			else name = st.nextToken().trim();
				
    			Graph g = ChemParser.readChemGraph(reader);
				
    			ChemGraph cg = null;
    			try {
    				cg = ChemGraph.make(g);
    			}
    			catch (ForbiddenStructureException e) {
    				System.out.println("Forbidden Structure:\n" + e.getMessage());
					System.out.println("Included species file "+fileName+" contains a forbidden structure.");
    				System.exit(0);
    			}
				
    			Species species = Species.make(name,cg);
       			//speciesSet.put(name, species);
    			speciesSet.add(species);
				
    			line = ChemParser.readMeaningfulLine(reader);
				System.out.println(line);
				
    		}
		}
		catch (IOException e){
			System.out.println("Could not read the included species file" + fileName);
        	System.exit(0);
		}
		return speciesSet;
	}
	
	/*
	 * MRH 23MAR2010:
	 * 	Commenting out deprecated parseAllSpecies method
	 */
//	public LinkedHashSet parseAllSpecies() {
//		//		String restartFileContent ="";
//		int speciesCount = 0;
//		LinkedHashSet speciesSet = new LinkedHashSet();
//		
//		boolean added;
//		try{
//			long initialTime = System.currentTimeMillis();
//			
//			File coreSpecies = new File ("allSpecies.txt");
//			BufferedReader reader = new BufferedReader(new FileReader(coreSpecies));
//			String line = ChemParser.readMeaningfulLine(reader);
//			int i=0;
//			while (line!=null) {
//				i++;
//    			StringTokenizer st = new StringTokenizer(line);
//    			String index = st.nextToken();
//    			String name = null;
//    			if (!index.startsWith("(")) name = index;
//    			else name = st.nextToken().trim();
//				int ID = getID(name);
//				
//				name = getName(name);
//    			Graph g = ChemParser.readChemGraph(reader);
//    			ChemGraph cg = null;
//    			try {
//    				cg = ChemGraph.make(g);
//    			}
//    			catch (ForbiddenStructureException e) {
//    				System.out.println("Forbidden Structure:\n" + e.getMessage());
//    				System.exit(0);
//    			}
//    			Species species;
//    			if (ID == 0)
//    				species = Species.make(name,cg);
//    			else 
//    				species = Species.make(name,cg,ID);
//    			speciesSet.add(species);
//    			double flux = 0;
//    			int species_type = 1; 
//     			line = ChemParser.readMeaningfulLine(reader);
//     			System.out.println(line);
//    		}
//		}
//		catch (IOException e){
//			System.out.println("Could not read the allSpecies restart file");
//        	System.exit(0);
//		}
//		return speciesSet;
//	}
	
	private String getName(String name) {
		//int id;
		String number = "";
		int index=0;
		if (!name.endsWith(")")) return name;
		else {
			char [] nameChars = name.toCharArray();
			String temp = String.copyValueOf(nameChars);
			int i=name.length()-2;
			//char test = "(";
			while (i>0){
				if (name.charAt(i)== '(') {
					index=i;
					i=0;
				}
				else i = i-1;
			}
		}
		number = name.substring(0,index);
		return number;
	}
	
	private int getID(String name) {
		int id;
		String number = "";
		if (!name.endsWith(")")) return 0;
		else {
			char [] nameChars = name.toCharArray();
			
			int i=name.length()-2;
			//char test = "(";
			while (i>0){
				if (name.charAt(i)== '(') i=0;
				else{
					number = name.charAt(i)+number;
					i = i-1;
				}
			}
		}
		id = Integer.parseInt(number);
		return id;
	}
	
	/*
	 * MRH 23MAR2010:
	 * 	Commenting out deprecated parseAllSpecies method
	 */
//	private void parseEdgeSpecies() {
//		//		String restartFileContent ="";
//		SpeciesDictionary dictionary = SpeciesDictionary.getInstance();
//		try{
//			File edgeSpecies = new File ("Restart/edgeSpecies.txt");
//			FileReader fr = new FileReader(edgeSpecies);
//			BufferedReader reader = new BufferedReader(fr);
//			String line = ChemParser.readMeaningfulLine(reader);
//			//HashSet speciesSet = new HashSet();
//			
//			while (line!=null) {
//				
//    			StringTokenizer st = new StringTokenizer(line);
//    			String index = st.nextToken();
//				int ID = Integer.parseInt(index);
//				Species spe = dictionary.getSpeciesFromID(ID);
//				if (spe == null)
//					System.out.println("There was no species with ID "+ID +" in the species dictionary");
//				//reactionSystem.reactionModel = new CoreEdgeReactionModel();
//				((CoreEdgeReactionModel)getReactionModel()).addUnreactedSpecies(spe);
//				line = ChemParser.readMeaningfulLine(reader);
//			}
//			
//		}
//		catch (IOException e){
//			System.out.println("Could not read the edgepecies restart file");
//        	System.exit(0);
//		}
//		
//	}
	
	
	/*private int calculateAllReactionsinReactionTemplate() {
	 int totalnum = 0;
	 TemplateReactionGenerator trg = (TemplateReactionGenerator)reactionSystem.reactionGenerator;
	 Iterator iter = trg.getReactionTemplateLibrary().getReactionTemplate();
	 while (iter.hasNext()){
	 ReactionTemplate rt = (ReactionTemplate)iter.next();
	 totalnum += rt.getNumberOfReactions();
	 }
	 
	 return totalnum;
	 }*/
	
	private void writeEnlargerInfo() {
		try {
	        File diagnosis = new File("enlarger.xls");
	        FileWriter fw = new FileWriter(diagnosis);
	        fw.write(Global.enlargerInfo.toString());
	        fw.close();
		}
		catch (IOException e) {
        	System.out.println("Cannot write enlarger file");
        	System.exit(0);
        }
	}
	
	private void writeDiagnosticInfo() {
		
		try {
	        File diagnosis = new File("diagnosis.xls");
	        FileWriter fw = new FileWriter(diagnosis);
	        fw.write(Global.diagnosticInfo.toString());
	        fw.close();
		}
		catch (IOException e) {
        	System.out.println("Cannot write diagnosis file");
        	System.exit(0);
        }
		
	}
	
	//10/25/07 gmagoon: I don't think this is used, but I will update to use reactionSystem and reactionTime as parameter to access temperature; commented-out usage of writeRestartFile will need to be modified
	//Is still incomplete.
    public void writeRestartFile(ReactionSystem p_rs, ReactionTime p_time ) {
		//writeCoreSpecies(p_rs);
		//writeCoreReactions(p_rs, p_time);
		//writeEdgeSpecies();
		//writeAllReactions(p_rs, p_time);
		//writeEdgeReactions(p_rs, p_time);
		
		//String restartFileName;
		//String restartFileContent="";
		
		/*File restartFile;
		 try {
		 restartFileName="Restart.txt";
		 restartFile = new File(restartFileName);
		 FileWriter fw = new FileWriter(restartFile);
		 restartFileContent = restartFileContent+ "TemperatureModel: Constant " +	reactionSystem.temperatureModel.getTemperature(reactionSystem.getInitialReactionTime()).getStandard()+ " (K)\n";
		 restartFileContent = restartFileContent+ "PressureModel: Constant " + reactionSystem.pressureModel.getPressure(reactionSystem.getInitialReactionTime()).getAtm() + " (atm)\n\n";
		 restartFileContent = restartFileContent+ "InitialStatus: \n";
		 int speciesCount = 1;
		 for(Iterator iter=reactionSystem.reactionModel.getSpecies();iter.hasNext();){
		 Species species = (Species) iter.next();
		 restartFileContent = restartFileContent + "("+ speciesCount + ") "+species.getChemkinName() + "  " + reactionSystem.getPresentConcentration(species) + " (mol/cm3) \n";
		 restartFileContent = restartFileContent + species.toStringWithoutH(1) + "\n";
		 speciesCount = speciesCount + 1;
		 }
		 restartFileContent = restartFileContent + "\n\n END \n\nInertGas:\n";
		 for (Iterator iter=reactionSystem.getPresentStatus().getInertGas(); iter.hasNext();){
		 String inertName= (String) iter.next();
		 restartFileContent = restartFileContent + inertName + " " + reactionSystem.getPresentStatus().getInertGas(inertName) + " mol/cm3 \n";
		 }
		 restartFileContent = restartFileContent + "END\n";
		 double tolerance;
		 if (reactionSystem.reactionModelEnlarger instanceof RateBasedPDepRME){
		 restartFileContent = restartFileContent + "ReactionModelEnlarger: RateBasedPDepModelEnlarger\n";
		 restartFileContent = restartFileContent + "FinishController: RateBasedPDepFinishController\n";
		 }
		 else {
		 restartFileContent = restartFileContent + "ReactionModelEnlarger: RateBasedModelEnlarger\n";
		 restartFileContent = restartFileContent + "FinishController: RateBasedFinishController\n";
		 }
		 if (reactionSystem.finishController.terminationTester instanceof ConversionTT){
		 restartFileContent = restartFileContent + "(1) Goal Conversion: ";
		 for (Iterator iter = ((ConversionTT)reactionSystem.finishController.terminationTester).getSpeciesGoalConversionSet();iter.hasNext();){
		 SpeciesConversion sc = (SpeciesConversion) iter.next();
		 restartFileContent = restartFileContent + sc.getSpecies().getName()+" "+sc.conversion + "\n";
		 
		 }
		 
		 }
		 else {
		 restartFileContent = restartFileContent + "(1) Goal ReactionTime: "+((ReactionTimeTT)reactionSystem.finishController.terminationTester).finalTime.toString();
		 }
		 
		 restartFileContent = restartFileContent + "Error Tolerance: " +((RateBasedVT) reactionSystem.finishController.validityTester).tolerance + "\n";
		 fw.write(restartFileContent);
		 fw.close();
		 }
		 catch (IOException e) {
		 System.out.println("Could not write the restart file");
		 System.exit(0);
		 }*/
		
		
	}
	
    /*
     * MRH 25MAR2010
     * This method is no longer used
     */
	/*Only write the forward reactions in the model core.
	 The reverse reactions are generated from the forward reactions.*/
	//10/25/07 gmagoon: added reaction system and reaction time as parameters and eliminated use of Global.temperature
//	private void writeEdgeReactions(ReactionSystem p_rs, ReactionTime p_time) {
//		StringBuilder restartFileContent =new StringBuilder();
//		int reactionCount = 1;
//		try{
//			File coreSpecies = new File ("Restart/edgeReactions.txt");
//			FileWriter fw = new FileWriter(coreSpecies);
//			for(Iterator iter=((CoreEdgeReactionModel)getReactionModel()).getUnreactedReactionSet().iterator();iter.hasNext();){
//				
//				Reaction reaction = (Reaction) iter.next();
//				//if (reaction.getDirection()==1){
//				//restartFileContent = restartFileContent + "("+ reactionCount + ") "+species.getChemkinName() + "  " + reactionSystem.getPresentConcentration(species) + " (mol/cm3) \n";
//				restartFileContent = restartFileContent.append(reaction.toRestartString(p_rs.getTemperature(p_time)) + "\n");
//				reactionCount = reactionCount + 1;
//				//}
//			}
//			//restartFileContent += "\nEND";
//			fw.write(restartFileContent.toString());
//			fw.close();
//		}
//		catch (IOException e){
//			System.out.println("Could not write the restart edgereactions file");
//        	System.exit(0);
//		}
//		
//	}
	
    /*
     * MRH 25MAR2010:
     * 	This method is no longer used
     */
	//10/25/07 gmagoon: added reaction system and reaction time as parameters and eliminated use of Global.temperature
//	private void writeAllReactions(ReactionSystem p_rs, ReactionTime p_time) {
//		StringBuilder restartFileContent = new StringBuilder();
//		int reactionCount = 1;
//		try{
//			File allReactions = new File ("Restart/allReactions.txt");
//			FileWriter fw = new FileWriter(allReactions);
//			for(Iterator iter=getReactionModel().getReaction();iter.hasNext();){
//				
//				Reaction reaction = (Reaction) iter.next();
//				
//				//restartFileContent = restartFileContent + "("+ reactionCount + ") "+species.getChemkinName() + "  " + reactionSystem.getPresentConcentration(species) + " (mol/cm3) \n";
//				restartFileContent = restartFileContent.append(reaction.toRestartString(p_rs.getTemperature(p_time)) + "\n");
//				
//			}
//			
//			for(Iterator iter=((CoreEdgeReactionModel)getReactionModel()).getUnreactedReactionSet().iterator();iter.hasNext();){
//				
//				Reaction reaction = (Reaction) iter.next();
//				//if (reaction.getDirection()==1){
//				//restartFileContent = restartFileContent + "("+ reactionCount + ") "+species.getChemkinName() + "  " + reactionSystem.getPresentConcentration(species) + " (mol/cm3) \n";
//				restartFileContent = restartFileContent.append(reaction.toRestartString(p_rs.getTemperature(p_time)) + "\n");
//				
//			}
//			//restartFileContent += "\nEND";
//			fw.write(restartFileContent.toString());
//			fw.close();
//		}
//		catch (IOException e){
//			System.out.println("Could not write the restart edgereactions file");
//        	System.exit(0);
//		}
//		
//	}
	
	private void writeEdgeSpecies() {
		BufferedWriter bw = null;
		
        try {
            bw = new BufferedWriter(new FileWriter("Restart/edgeSpecies.txt"));
			for(Iterator iter=((CoreEdgeReactionModel)getReactionModel()).getUnreactedSpeciesSet().iterator();iter.hasNext();){
				Species species = (Species) iter.next();
				bw.write(species.getChemkinName());
				bw.newLine();
				int dummyInt = 0;
				bw.write(species.getChemGraph().toStringWithoutH(dummyInt));
				bw.newLine();
			}
        } catch (FileNotFoundException ex) {
            ex.printStackTrace();
        } catch (IOException ex) {
            ex.printStackTrace();
        } finally {
            try {
                if (bw != null) {
                    bw.flush();
                    bw.close();
                }
            } catch (IOException ex) {
                ex.printStackTrace();
            }
        }
	}
	
	private void writePrunedEdgeSpecies(Species species) {
		BufferedWriter bw = null;

		try {
		    bw = new BufferedWriter(new FileWriter("Pruning/edgeSpecies.txt", true));
		    bw.write(species.getChemkinName());
		    bw.newLine();
		    int dummyInt = 0;
		    bw.write(species.getChemGraph().toString(dummyInt));
		    bw.newLine();
		} catch (FileNotFoundException ex) {
		    ex.printStackTrace();
		} catch (IOException ex) {
		    ex.printStackTrace();
		} finally {
		    try {
			if (bw != null) {
			    bw.flush();
			    bw.close();
			}
		    } catch (IOException ex) {
			ex.printStackTrace();
		    }
		}
	}

	
	/*
	 * MRH 25MAR2010:
	 * 	This method is no longer used
	 */
	//10/25/07 gmagoon: added reaction system and reaction time as parameters and eliminated use of Global.temperature
//	private void writeCoreReactions(ReactionSystem p_rs, ReactionTime p_time) {
//		StringBuilder restartFileContent = new StringBuilder();
//		int reactionCount = 0;
//		try{
//			File coreSpecies = new File ("Restart/coreReactions.txt");
//			FileWriter fw = new FileWriter(coreSpecies);
//			for(Iterator iter=getReactionModel().getReaction();iter.hasNext();){
//				
//				Reaction reaction = (Reaction) iter.next();
//				if (reaction.getDirection()==1){
//					//restartFileContent = restartFileContent + "("+ reactionCount + ") "+species.getChemkinName() + "  " + reactionSystem.getPresentConcentration(species) + " (mol/cm3) \n";
//					restartFileContent = restartFileContent.append(reaction.toRestartString(p_rs.getTemperature(p_time)) + "\n");
//					reactionCount = reactionCount + 1;
//				}
//			}
//			//restartFileContent += "\nEND";
//			fw.write(restartFileContent.toString());
//			fw.close();
//		}
//		catch (IOException e){
//			System.out.println("Could not write the restart corereactions file");
//        	System.exit(0);
//		}
//	}
	
	private void writeCoreSpecies() {
		BufferedWriter bw = null;
		
        try {
            bw = new BufferedWriter(new FileWriter("Restart/coreSpecies.txt"));
			for(Iterator iter=getReactionModel().getSpecies();iter.hasNext();){
				Species species = (Species) iter.next();
				bw.write(species.getChemkinName());
				bw.newLine();
				int dummyInt = 0;
				bw.write(species.getChemGraph().toStringWithoutH(dummyInt));
				bw.newLine();
			}
        } catch (FileNotFoundException ex) {
            ex.printStackTrace();
        } catch (IOException ex) {
            ex.printStackTrace();
        } finally {
            try {
                if (bw != null) {
                    bw.flush();
                    bw.close();
                }
            } catch (IOException ex) {
                ex.printStackTrace();
            }
        }
	}
	
	private void writeCoreReactions() {
		BufferedWriter bw_rxns = null;
		BufferedWriter bw_troe = null;
		BufferedWriter bw_lindemann = null;
		BufferedWriter bw_thirdbody = null;
		
        try {
            bw_rxns = new BufferedWriter(new FileWriter("Restart/coreReactions.txt"));
            bw_troe = new BufferedWriter(new FileWriter("Restart/troeReactions.txt"));
            bw_lindemann = new BufferedWriter(new FileWriter("Restart/lindemannReactions.txt"));
            bw_thirdbody = new BufferedWriter(new FileWriter("Restart/thirdBodyReactions.txt"));
            
    		String EaUnits = ArrheniusKinetics.getEaUnits();
    		String AUnits = ArrheniusKinetics.getAUnits();
    		bw_rxns.write("UnitsOfEa: " + EaUnits);
    		bw_rxns.newLine();
    		bw_troe.write("Unit:\nA: mol/cm3/s\nE: " + EaUnits + "\n\nReactions:");
    		bw_troe.newLine();
    		bw_lindemann.write("Unit:\nA: mol/cm3/s\nE: " + EaUnits + "\n\nReactions:");
    		bw_lindemann.newLine();
    		bw_thirdbody.write("Unit:\nA: mol/cm3/s\nE: " + EaUnits + "\n\nReactions :");
    		bw_thirdbody.newLine();
            
			CoreEdgeReactionModel cerm = (CoreEdgeReactionModel)getReactionModel();
			LinkedHashSet allcoreRxns = cerm.core.reaction;
			for(Iterator iter=allcoreRxns.iterator(); iter.hasNext();){
				Reaction reaction = (Reaction) iter.next();
				if (reaction.isForward()) {
					if (reaction instanceof TROEReaction) {
						TROEReaction troeRxn = (TROEReaction) reaction;
						bw_troe.write(troeRxn.toRestartString(new Temperature(298,"K")));
						bw_troe.newLine();
					}
					else if (reaction instanceof LindemannReaction) {
						LindemannReaction lindeRxn = (LindemannReaction) reaction;
						bw_lindemann.write(lindeRxn.toRestartString(new Temperature(298,"K")));
						bw_lindemann.newLine();
					}
					else if (reaction instanceof ThirdBodyReaction) {
						ThirdBodyReaction tbRxn = (ThirdBodyReaction) reaction;
						bw_thirdbody.write(tbRxn.toRestartString(new Temperature(298,"K")));
						bw_thirdbody.newLine();
					}
					else {
						//bw.write(reaction.toChemkinString(new Temperature(298,"K")));
						bw_rxns.write(reaction.toRestartString(new Temperature(298,"K"),false));
						bw_rxns.newLine();
					}
				}
			}
        } catch (FileNotFoundException ex) {
            ex.printStackTrace();
        } catch (IOException ex) {
            ex.printStackTrace();
        } finally {
            try {
                if (bw_rxns != null) {
                    bw_rxns.flush();
                    bw_rxns.close();
                }
                if (bw_troe != null) {
                    bw_troe.flush();
                    bw_troe.close();
                }
                if (bw_lindemann != null) {
                    bw_lindemann.flush();
                    bw_lindemann.close();
                }
                if (bw_thirdbody != null) {
                    bw_thirdbody.flush();
                    bw_thirdbody.close();
                }
            } catch (IOException ex) {
                ex.printStackTrace();
            }
        }
	}
	
	private void writeEdgeReactions() {
		BufferedWriter bw = null;
		
        try {
            bw = new BufferedWriter(new FileWriter("Restart/edgeReactions.txt"));
            
    		String EaUnits = ArrheniusKinetics.getEaUnits();
    		bw.write("UnitsOfEa: " + EaUnits);
    		bw.newLine();
            
			CoreEdgeReactionModel cerm = (CoreEdgeReactionModel)getReactionModel();
			LinkedHashSet alledgeRxns = cerm.edge.reaction;
			for(Iterator iter=alledgeRxns.iterator(); iter.hasNext();){
				Reaction reaction = (Reaction) iter.next();
				if (reaction.isForward()) {
					//bw.write(reaction.toChemkinString(new Temperature(298,"K")));
					bw.write(reaction.toRestartString(new Temperature(298,"K"),false));
					bw.newLine();
				} else if (reaction.getReverseReaction().isForward()) {
					//bw.write(reaction.getReverseReaction().toChemkinString(new Temperature(298,"K")));
					bw.write(reaction.getReverseReaction().toRestartString(new Temperature(298,"K"),false));
					bw.newLine();
				} else
					System.out.println("Could not determine forward direction for following rxn: " + reaction.toString());
			}
        } catch (FileNotFoundException ex) {
            ex.printStackTrace();
        } catch (IOException ex) {
            ex.printStackTrace();
        } finally {
            try {
                if (bw != null) {
                    bw.flush();
                    bw.close();
                }
            } catch (IOException ex) {
                ex.printStackTrace();
            }
        }
	}
	
	//gmagoon 4/5/10: based on Mike's writeEdgeReactions
	private void writePrunedEdgeReaction(Reaction reaction) {
		BufferedWriter bw = null;

		try {
		    bw = new BufferedWriter(new FileWriter("Pruning/edgeReactions.txt", true));

		    if (reaction.isForward()) {
			    bw.write(reaction.toChemkinString(new Temperature(298,"K")));
			   // bw.write(reaction.toRestartString(new Temperature(298,"K")));
			    bw.newLine();
		    } else if (reaction.getReverseReaction().isForward()) {
			    bw.write(reaction.getReverseReaction().toChemkinString(new Temperature(298,"K")));
			    //bw.write(reaction.getReverseReaction().toRestartString(new Temperature(298,"K")));
			    bw.newLine();
		    } else
			    System.out.println("Could not determine forward direction for following rxn: " + reaction.toString());
		} catch (FileNotFoundException ex) {
		    ex.printStackTrace();
		} catch (IOException ex) {
		    ex.printStackTrace();
		} finally {
		    try {
			if (bw != null) {
			    bw.flush();
			    bw.close();
			}
		    } catch (IOException ex) {
			ex.printStackTrace();
		    }
		}
	}

	private void writePDepNetworks() {
		BufferedWriter bw = null;
		
        try {
            bw = new BufferedWriter(new FileWriter("Restart/pdepnetworks.txt"));
    		int numFameTemps = PDepRateConstant.getTemperatures().length;
    		int numFamePress = PDepRateConstant.getPressures().length;
    		int numChebyTemps = ChebyshevPolynomials.getNT();
    		int numChebyPress = ChebyshevPolynomials.getNP();
    		int numPlog = PDepArrheniusKinetics.getNumPressures();
    		String EaUnits = ArrheniusKinetics.getEaUnits();
    		
    		bw.write("UnitsOfEa: " + EaUnits);
    		bw.newLine();
    		bw.write("NumberOfFameTemps: " + numFameTemps);
    		bw.newLine();
    		bw.write("NumberOfFamePress: " + numFamePress);
    		bw.newLine();
    		bw.write("NumberOfChebyTemps: " + numChebyTemps);
    		bw.newLine();
    		bw.write("NumberOfChebyPress: " + numChebyPress);
    		bw.newLine();
    		bw.write("NumberOfPLogs: " + numPlog);
    		bw.newLine();
    		bw.newLine();
    		
    		LinkedList allNets = PDepNetwork.getNetworks();
    		
			int netCounter = 0;
			for(Iterator iter=allNets.iterator(); iter.hasNext();){
				PDepNetwork pdepnet = (PDepNetwork) iter.next();
				
				++netCounter;
				bw.write("PDepNetwork #" + netCounter);
				bw.newLine();
				
				// Write netReactionList
				LinkedList netRxns = pdepnet.getNetReactions();
				bw.write("netReactionList:");
				bw.newLine();
				for (Iterator iter2=netRxns.iterator(); iter2.hasNext();) {
					
					PDepReaction currentPDepRxn = (PDepReaction)iter2.next();
					bw.write(currentPDepRxn.toString());
					bw.newLine();
					bw.write(writeRatesAndParameters(currentPDepRxn,numFameTemps,
													 numFamePress,numChebyTemps,numChebyPress,numPlog));
					
					PDepReaction currentPDepReverseRxn = currentPDepRxn.getReverseReaction();
					bw.write(currentPDepReverseRxn.toString());
					bw.newLine();
					bw.write(writeRatesAndParameters(currentPDepReverseRxn,numFameTemps,
													 numFamePress,numChebyTemps,numChebyPress,numPlog));
					
				}
				
				// Write nonincludedReactionList
				LinkedList nonIncludeRxns = pdepnet.getNonincludedReactions();
				bw.write("nonIncludedReactionList:");
				bw.newLine();
				for (Iterator iter2=nonIncludeRxns.iterator(); iter2.hasNext();) {
					
					PDepReaction currentPDepRxn = (PDepReaction)iter2.next();
					bw.write(currentPDepRxn.toString());
					bw.newLine();
					bw.write(writeRatesAndParameters(currentPDepRxn,numFameTemps,
													 numFamePress,numChebyTemps,numChebyPress,numPlog));
					
					PDepReaction currentPDepReverseRxn = currentPDepRxn.getReverseReaction();
					bw.write(currentPDepReverseRxn.toString());
					bw.newLine();
					bw.write(writeRatesAndParameters(currentPDepReverseRxn,numFameTemps,
													 numFamePress,numChebyTemps,numChebyPress,numPlog));
				}
				
				// Write pathReactionList
				LinkedList pathRxns = pdepnet.getPathReactions();
				bw.write("pathReactionList:");
				bw.newLine();
				for (Iterator iter2=pathRxns.iterator(); iter2.hasNext();) {
					PDepReaction currentPDepRxn = (PDepReaction)iter2.next();
					bw.write(currentPDepRxn.getDirection() + "\t" + currentPDepRxn.toChemkinString(new Temperature(298,"K")));
					bw.newLine();
				}
				
				bw.newLine();
				bw.newLine();
			}
    		
        } catch (FileNotFoundException ex) {
            ex.printStackTrace();
        } catch (IOException ex) {
            ex.printStackTrace();
        } finally {
            try {
                if (bw != null) {
                    bw.flush();
                    bw.close();
                }
            } catch (IOException ex) {
                ex.printStackTrace();
            }
        }
	}
	
	public String writeRatesAndParameters(PDepReaction pdeprxn, int numFameTemps,
										  int numFamePress, int numChebyTemps, int numChebyPress, int numPlog) {
		StringBuilder sb = new StringBuilder();
		
		// Write the rate coefficients
		double[][] rateConstants = pdeprxn.getPDepRate().getRateConstants();
		for (int i=0; i<numFameTemps; i++) {
			for (int j=0; j<numFamePress; j++) {
				sb.append(rateConstants[i][j] + "\t");
			}
			sb.append("\n");
		}
		sb.append("\n");
		
		// If chebyshev polynomials are present, write them
		if (numChebyTemps != 0) {
			ChebyshevPolynomials chebyPolys = pdeprxn.getPDepRate().getChebyshev();
			for (int i=0; i<numChebyTemps; i++) {
				for (int j=0; j<numChebyPress; j++) {
					sb.append(chebyPolys.getAlpha(i,j) + "\t");
				}
				sb.append("\n");
			}
			sb.append("\n");
		}
		
		// If plog parameters are present, write them
		else if (numPlog != 0) {
			PDepArrheniusKinetics kinetics = pdeprxn.getPDepRate().getPDepArrheniusKinetics();
			for (int i=0; i<numPlog; i++) {
				double Hrxn = pdeprxn.calculateHrxn(new Temperature(298,"K"));
				sb.append(kinetics.pressures[i].getPa() + "\t" + kinetics.getKinetics(i).toChemkinString(Hrxn,new Temperature(298,"K"),false) + "\n");
			}
			sb.append("\n");
		}
		
		return sb.toString();
	}
	
	public LinkedList getTimeStep() {
        return timeStep;
    }
	
    public void setTimeStep(ReactionTime p_timeStep) {
        if (timeStep == null)
        	timeStep = new LinkedList();
        timeStep.add(p_timeStep);
    }
	
    public String getWorkingDirectory() {
        return workingDirectory;
    }
	
    public void setWorkingDirectory(String p_workingDirectory) {
        workingDirectory = p_workingDirectory;
    }
	
    //svp
	public boolean getError(){
		return error;
	}
	
	//svp
	public boolean getSensitivity(){
		return sensitivity;
	}
	
	
	public LinkedList getSpeciesList() {
		return species;
	}
	
	//gmagoon 10/24/07: commented out getReactionSystem and setReactionSystem
	//    public ReactionSystem getReactionSystem() {
	//        return reactionSystem;
	//    }
	
	//11/2/07 gmagoon: adding accessor method for reactionSystemList
	public LinkedList getReactionSystemList(){
		return reactionSystemList;
	}
	
    //added by gmagoon 9/24/07
	//    public void setReactionSystem(ReactionSystem p_ReactionSystem) {
	//        reactionSystem = p_ReactionSystem;
	//    }
    
    //copied from ReactionSystem.java by gmagoon 9/24/07
    public ReactionModel getReactionModel() {
        return reactionModel;
    }
    
    public void readRestartSpecies() {    	
		System.out.println("Reading in species from Restart folder");
		// Read in core species -- NOTE code is almost duplicated in Read in edge species (second part of procedure)
		try {
			FileReader in = new FileReader("Restart/coreSpecies.txt");
			BufferedReader reader = new BufferedReader(in);
            String line = ChemParser.readMeaningfulLine(reader);
			while (line != null) {
				// The first line of a new species is the user-defined name
				String totalSpeciesName = line;
				String[] splitString1 = totalSpeciesName.split("[(]");
				String[] splitString2 = splitString1[splitString1.length-1].split("[)]");
				// The remaining lines are the graph
				Graph g = ChemParser.readChemGraph(reader);
				// Make the ChemGraph, assuming it does not contain a forbidden structure
				ChemGraph cg = null;
				try {
					cg = ChemGraph.make(g);
				} catch (ForbiddenStructureException e) {
					System.out.println("Error reading graph: Graph contains a forbidden structure.\n" + g.toString());
					System.exit(0);
				}
				// Make the species
				int intLocation = totalSpeciesName.indexOf("(" + splitString2[0] + ")");
				Species species = Species.make(totalSpeciesName.substring(0,intLocation),cg,Integer.parseInt(splitString2[0]));
				// Add the new species to the set of species
				restartCoreSpcs.add(species);
    			/*int species_type = 1; // reacted species
				 for (int i=0; i<numRxnSystems; i++) {
				 SpeciesStatus ss = new SpeciesStatus(species,species_type,y[i],yprime[i]);
				 speciesStatus[i].put(species, ss);
				 }*/
				line = ChemParser.readMeaningfulLine(reader);
			}
		} catch (FileNotFoundException e) {
			e.printStackTrace();
		} catch (IOException e) {
			e.printStackTrace();
		}
		
		// Read in edge species
		try {
			FileReader in = new FileReader("Restart/edgeSpecies.txt");
			BufferedReader reader = new BufferedReader(in);
            String line = ChemParser.readMeaningfulLine(reader);
			while (line != null) {
				// The first line of a new species is the user-defined name
				String totalSpeciesName = line;
				String[] splitString1 = totalSpeciesName.split("[(]");
				String[] splitString2 = splitString1[splitString1.length-1].split("[)]"); // Change JDM to reflect MRH 2-11-2010
				// The remaining lines are the graph
				Graph g = ChemParser.readChemGraph(reader);
				// Make the ChemGraph, assuming it does not contain a forbidden structure
				ChemGraph cg = null;
				try {
					cg = ChemGraph.make(g);
				} catch (ForbiddenStructureException e) {
					System.out.println("Error reading graph: Graph contains a forbidden structure.\n" + g.toString());
					System.exit(0);
				}
				// Make the species
				Species species = Species.make(splitString1[0],cg,Integer.parseInt(splitString2[0]));
				// Add the new species to the set of species
				restartEdgeSpcs.add(species);
				line = ChemParser.readMeaningfulLine(reader);
			}
		} catch (FileNotFoundException e) {
			e.printStackTrace();
		} catch (IOException e) {
			e.printStackTrace();
		}
		
    }
    
    public void readRestartReactions() {
    	// Grab the IDs from the core species
    	int[] coreSpcsIds = new int[restartCoreSpcs.size()]; 
    	int i = 0;
    	for (Iterator iter = restartCoreSpcs.iterator(); iter.hasNext();) {
    		Species spcs = (Species)iter.next();
    		coreSpcsIds[i] = spcs.getID();
    		++i;
    	}
    	
		System.out.println("Reading reactions from Restart folder");
		// Read in core reactions
		try {
			FileReader in = new FileReader("Restart/coreReactions.txt");
			BufferedReader reader = new BufferedReader(in);
            String line = ChemParser.readMeaningfulLine(reader);
            
            // Determine units of Ea
            StringTokenizer st = new StringTokenizer(line);
            String tempString = st.nextToken();
            String EaUnits = st.nextToken();
            
            line = ChemParser.readMeaningfulLine(reader);
            
			while (line != null) {
				if (!line.trim().equals("DUP")) {
					Reaction r = ChemParser.parseRestartReaction(line,coreSpcsIds,"core",EaUnits);
					
	        		Iterator rxnIter = restartCoreRxns.iterator();
	        		boolean foundRxn = false;
	        		while (rxnIter.hasNext()) {
	        			Reaction old = (Reaction)rxnIter.next();
	        			if (old.equals(r)) {
	        				old.addAdditionalKinetics(r.getKinetics()[0],1);
	        				foundRxn = true;
	        				break;
	        			}
	        		}
	        		if (!foundRxn) {
	        			if (r.hasReverseReaction()) r.generateReverseReaction();
	        			restartCoreRxns.add(r);
	        		}
				}
				
				line = ChemParser.readMeaningfulLine(reader);
			}
		} catch (FileNotFoundException e) {
			e.printStackTrace();
		} catch (IOException e) {
			e.printStackTrace();
		}
		
		try {
			SeedMechanism.readThirdBodyReactions("Restart/thirdBodyReactions.txt");
		} catch (IOException e1) {
			e1.printStackTrace();
		}
		try {
			SeedMechanism.readLindemannReactions("Restart/lindemannReactions.txt");
		} catch (IOException e1) {
			e1.printStackTrace();
		}
		try {
			SeedMechanism.readTroeReactions("Restart/troeReactions.txt");
		} catch (IOException e1) {
			e1.printStackTrace();
		}
		
		restartCoreRxns.addAll(SeedMechanism.reactionSet);
		
		// Read in edge reactions
		try {
			FileReader in = new FileReader("Restart/edgeReactions.txt");
			BufferedReader reader = new BufferedReader(in);
            String line = ChemParser.readMeaningfulLine(reader);
            
            // Determine units of Ea
            StringTokenizer st = new StringTokenizer(line);
            String tempString = st.nextToken();
            String EaUnits = st.nextToken();
            
            line = ChemParser.readMeaningfulLine(reader);
            
			while (line != null) {
				if (!line.trim().equals("DUP")) {
					Reaction r = ChemParser.parseRestartReaction(line,coreSpcsIds,"edge",EaUnits);
					
	        		Iterator rxnIter = restartEdgeRxns.iterator();
	        		boolean foundRxn = false;
	        		while (rxnIter.hasNext()) {
	        			Reaction old = (Reaction)rxnIter.next();
	        			if (old.equals(r)) {
	        				old.addAdditionalKinetics(r.getKinetics()[0],1);
	        				foundRxn = true;
	        				break;
	        			}
	        		}
	        		if (!foundRxn) {
	        			r.generateReverseReaction();
	        			restartEdgeRxns.add(r);
	        		}
				}
				
				line = ChemParser.readMeaningfulLine(reader);
			}
		} catch (FileNotFoundException e) {
			e.printStackTrace();
		} catch (IOException e) {
			e.printStackTrace();
		}
    }
    
    public LinkedHashMap getRestartSpeciesStatus(int i) {
    	LinkedHashMap speciesStatus = new LinkedHashMap();
    	
		try {
			FileReader in = new FileReader("Restart/coreSpecies.txt");
			BufferedReader reader = new BufferedReader(in);
            Integer numRxnSystems = Integer.parseInt(ChemParser.readMeaningfulLine(reader));
            String line = ChemParser.readMeaningfulLine(reader);
			while (line != null) {
				// The first line of a new species is the user-defined name
				String totalSpeciesName = line;
				String[] splitString1 = totalSpeciesName.split("[(]");
				String[] splitString2 = splitString1[1].split("[)]");
				double y = 0.0;
				double yprime = 0.0;
				for (int j=0; j<numRxnSystems; j++) {
					StringTokenizer st = new StringTokenizer(ChemParser.readMeaningfulLine(reader));
					if (j == i) {
						y = Double.parseDouble(st.nextToken());
						yprime = Double.parseDouble(st.nextToken());
					}
				}
				// The remaining lines are the graph
				Graph g = ChemParser.readChemGraph(reader);
				// Make the ChemGraph, assuming it does not contain a forbidden structure
				ChemGraph cg = null;
				try {
					cg = ChemGraph.make(g);
				} catch (ForbiddenStructureException e) {
					System.out.println("Error reading graph: Graph contains a forbidden structure.\n" + g.toString());
					System.exit(0);
				}
				// Make the species
				Species species = Species.make(splitString1[0],cg);
				// Add the new species to the set of species
				//restartCoreSpcs.add(species);
    			int species_type = 1; // reacted species
    			SpeciesStatus ss = new SpeciesStatus(species,species_type,y,yprime);
    			speciesStatus.put(species, ss);
				line = ChemParser.readMeaningfulLine(reader);
			}
		} catch (FileNotFoundException e) {
			e.printStackTrace();
		} catch (IOException e) {
			e.printStackTrace();
		}
		
		return speciesStatus;
    }
    
    public void putRestartSpeciesInInitialStatus(InitialStatus is, int i) {
    	
		try {
			FileReader in = new FileReader("Restart/coreSpecies.txt");
			BufferedReader reader = new BufferedReader(in);
            String line = ChemParser.readMeaningfulLine(reader);
			while (line != null) {
				// The first line of a new species is the user-defined name
				String totalSpeciesName = line;
				String[] splitString1 = totalSpeciesName.split("[(]");
				String[] splitString2 = splitString1[1].split("[)]");
				// The remaining lines are the graph
				Graph g = ChemParser.readChemGraph(reader);
				// Make the ChemGraph, assuming it does not contain a forbidden structure
				ChemGraph cg = null;
				try {
					cg = ChemGraph.make(g);
				} catch (ForbiddenStructureException e) {
					System.out.println("Error reading graph: Graph contains a forbidden structure.\n" + g.toString());
					System.exit(0);
				}
				// Make the species
				Species species = Species.make(splitString1[0],cg);
				// Add the new species to the set of species
				//restartCoreSpcs.add(species);
				if (is.getSpeciesStatus(species) == null) {
	    			SpeciesStatus ss = new SpeciesStatus(species,1,0.0,0.0);
	    			is.putSpeciesStatus(ss);
				}
				line = ChemParser.readMeaningfulLine(reader);
			}
		} catch (FileNotFoundException e) {
			e.printStackTrace();
		} catch (IOException e) {
			e.printStackTrace();
		}
		
    }
    
    public void readPDepNetworks() {
    	SpeciesDictionary sd = SpeciesDictionary.getInstance();
    	LinkedList allNetworks = PDepNetwork.getNetworks(); 
    	
    	try {
			FileReader in = new FileReader("Restart/pdepnetworks.txt");
			BufferedReader reader = new BufferedReader(in);
            
			StringTokenizer st = new StringTokenizer(ChemParser.readMeaningfulLine(reader));
			String tempString = st.nextToken();
			String EaUnits = st.nextToken();
			st = new StringTokenizer(ChemParser.readMeaningfulLine(reader));
			tempString = st.nextToken();
			int numFameTs = Integer.parseInt(st.nextToken());
			st = new StringTokenizer(ChemParser.readMeaningfulLine(reader));
			tempString = st.nextToken();
			int numFamePs = Integer.parseInt(st.nextToken());
			st = new StringTokenizer(ChemParser.readMeaningfulLine(reader));
			tempString = st.nextToken();
			int numChebyTs = Integer.parseInt(st.nextToken());
			st = new StringTokenizer(ChemParser.readMeaningfulLine(reader));
			tempString = st.nextToken();
			int numChebyPs = Integer.parseInt(st.nextToken());
			st = new StringTokenizer(ChemParser.readMeaningfulLine(reader));
			tempString = st.nextToken();
			int numPlogs = Integer.parseInt(st.nextToken());
			
			double[][] rateCoefficients = new double[numFameTs][numFamePs];
			double[][] chebyPolys = new double[numChebyTs][numChebyPs];
			Kinetics[] plogKinetics = new Kinetics[numPlogs];
			
			String line = ChemParser.readMeaningfulLine(reader);	// line should be "PDepNetwork #"
			while (line != null) {
				line = ChemParser.readMeaningfulLine(reader);	// line should now be "netReactionList:"
				PDepNetwork newNetwork = new PDepNetwork();
				LinkedList netRxns = newNetwork.getNetReactions();
				LinkedList nonincludeRxns = newNetwork.getNonincludedReactions();
				
				line = ChemParser.readMeaningfulLine(reader);	// line is either data or "nonIncludedReactionList"
				
				// If line is "nonincludedreactionlist", we need to skip over this while loop
				if (!line.toLowerCase().startsWith("nonincludedreactionlist")) {
					while (!line.toLowerCase().startsWith("nonincludedreactionlist")) {
						
						// Read in the forward rxn
						String[] reactsANDprods = line.split("\\-->");
						
						PDepIsomer Reactants = null;
						String reacts = reactsANDprods[0].trim();
						if (reacts.contains("+")) {
							String[] indivReacts = reacts.split("[+]");
							String name = indivReacts[0].trim();
							Species spc1 = sd.getSpeciesFromChemkinName(name);
							if (spc1 == null) {
								spc1 = getSpeciesBySPCName(name,sd);
							}							
							name = indivReacts[1].trim();
							Species spc2 = sd.getSpeciesFromChemkinName(name);
							if (spc2 == null) {
								spc2 = getSpeciesBySPCName(name,sd);
							}	
							Reactants = new PDepIsomer(spc1,spc2);
						} else {
							String name = reacts.trim();
							Species spc = sd.getSpeciesFromChemkinName(name);
							if (spc == null) {
								spc = getSpeciesBySPCName(name,sd);
							}	
							Reactants = new PDepIsomer(spc);
						}
						
						PDepIsomer Products = null;
						String prods = reactsANDprods[1].trim();
						if (prods.contains("+")) {
							String[] indivProds = prods.split("[+]");
							String name = indivProds[0].trim();
							Species spc1 = sd.getSpeciesFromChemkinName(name);
							if (spc1 == null) {
								spc1 = getSpeciesBySPCName(name,sd);
							}	
							name = indivProds[1].trim();
							Species spc2 = sd.getSpeciesFromChemkinName(name);
							if (spc2 == null) {
								spc2 = getSpeciesBySPCName(name,sd);
							}	
							Products = new PDepIsomer(spc1,spc2);
						} else {
							String name = prods.trim();
							Species spc = sd.getSpeciesFromChemkinName(name);
							if (spc == null) {
								spc = getSpeciesBySPCName(name,sd);
							}	
							Products = new PDepIsomer(spc);
						}
						
						newNetwork.addIsomer(Reactants);
						newNetwork.addIsomer(Products);
						
						for (int i=0; i<numFameTs; i++) {
							st = new StringTokenizer(ChemParser.readMeaningfulLine(reader));
							for (int j=0; j<numFamePs; j++) {
								rateCoefficients[i][j] = Double.parseDouble(st.nextToken());
							}
						}
						
						PDepRateConstant pdepk = null;
						if (numChebyTs > 0) {
							for (int i=0; i<numChebyTs; i++) {
								st = new StringTokenizer(ChemParser.readMeaningfulLine(reader));
								for (int j=0; j<numChebyPs; j++) {
									chebyPolys[i][j] = Double.parseDouble(st.nextToken());
								}
							}
							ChebyshevPolynomials chebyshev = new ChebyshevPolynomials(numChebyTs,
																					  ChebyshevPolynomials.getTlow(), ChebyshevPolynomials.getTup(),
																					  numChebyPs, ChebyshevPolynomials.getPlow(), ChebyshevPolynomials.getPup(),
																					  chebyPolys);
							pdepk = new PDepRateConstant(rateCoefficients,chebyshev);
						} else if (numPlogs > 0) {
							for (int i=0; i<numPlogs; i++) {
								st = new StringTokenizer(ChemParser.readMeaningfulLine(reader));
								Pressure p = new Pressure(Double.parseDouble(st.nextToken()),"Pa");
								UncertainDouble dA = new UncertainDouble(Double.parseDouble(st.nextToken()),0.0,"A");
								UncertainDouble dn = new UncertainDouble(Double.parseDouble(st.nextToken()),0.0,"A");
								double Ea = Double.parseDouble(st.nextToken());
								if (EaUnits.equals("cal/mol"))
									Ea = Ea / 1000;
								else if (EaUnits.equals("J/mol"))
									Ea = Ea / 4.184 / 1000;
								else if (EaUnits.equals("kJ/mol"))
									Ea = Ea / 4.184;
								else if (EaUnits.equals("Kelvins"))
									Ea = Ea * 1.987;
								UncertainDouble dE = new UncertainDouble(Ea,0.0,"A");
								ArrheniusKinetics k = new ArrheniusKinetics(dA, dn, dE, "", 1, "", "");
								PDepArrheniusKinetics pdepAK = new PDepArrheniusKinetics(i);
								pdepAK.setKinetics(i, p, k);
								pdepk = new PDepRateConstant(rateCoefficients,pdepAK);
							}
						}
						
						PDepReaction forward = new PDepReaction(Reactants, Products, pdepk);
						
						// Read in the reverse reaction
						line = ChemParser.readMeaningfulLine(reader);
						
						for (int i=0; i<numFameTs; i++) {
							st = new StringTokenizer(ChemParser.readMeaningfulLine(reader));
							for (int j=0; j<numFamePs; j++) {
								rateCoefficients[i][j] = Double.parseDouble(st.nextToken());
							}
						}
						
						pdepk = null;
						if (numChebyTs > 0) {
							for (int i=0; i<numChebyTs; i++) {
								st = new StringTokenizer(ChemParser.readMeaningfulLine(reader));
								for (int j=0; j<numChebyPs; j++) {
									chebyPolys[i][j] = Double.parseDouble(st.nextToken());
								}
							}
							ChebyshevPolynomials chebyshev = new ChebyshevPolynomials(numChebyTs,
																					  ChebyshevPolynomials.getTlow(), ChebyshevPolynomials.getTup(),
																					  numChebyPs, ChebyshevPolynomials.getPlow(), ChebyshevPolynomials.getPup(),
																					  chebyPolys);
							pdepk = new PDepRateConstant(rateCoefficients,chebyshev);
						} else if (numPlogs > 0) {
							for (int i=0; i<numPlogs; i++) {
								st = new StringTokenizer(ChemParser.readMeaningfulLine(reader));
								Pressure p = new Pressure(Double.parseDouble(st.nextToken()),"Pa");
								UncertainDouble dA = new UncertainDouble(Double.parseDouble(st.nextToken()),0.0,"A");
								UncertainDouble dn = new UncertainDouble(Double.parseDouble(st.nextToken()),0.0,"A");
								double Ea = Double.parseDouble(st.nextToken());
								if (EaUnits.equals("cal/mol"))
									Ea = Ea / 1000;
								else if (EaUnits.equals("J/mol"))
									Ea = Ea / 4.184 / 1000;
								else if (EaUnits.equals("kJ/mol"))
									Ea = Ea / 4.184;
								else if (EaUnits.equals("Kelvins"))
									Ea = Ea * 1.987;
								UncertainDouble dE = new UncertainDouble(Ea,0.0,"A");
								ArrheniusKinetics k = new ArrheniusKinetics(dA, dn, dE, "", 1, "", "");
								PDepArrheniusKinetics pdepAK = new PDepArrheniusKinetics(i);
								pdepAK.setKinetics(i, p, k);
								pdepk = new PDepRateConstant(rateCoefficients,pdepAK);
							}
						}
						
						PDepReaction reverse = new PDepReaction(Products, Reactants, pdepk);
						reverse.setReverseReaction(forward);
						forward.setReverseReaction(reverse);
						
						netRxns.add(forward);
						
						line = ChemParser.readMeaningfulLine(reader);
					}
				}
				// This loop ends once line == "nonIncludedReactionList"
				
				line = ChemParser.readMeaningfulLine(reader);	// line is either data or "pathReactionList"
				
				if (!line.toLowerCase().startsWith("pathreactionList")) {
					
					while (!line.toLowerCase().startsWith("pathreactionlist")) {
						
						// Read in the forward rxn
						String[] reactsANDprods = line.split("\\-->");
						
						PDepIsomer Reactants = null;
						String reacts = reactsANDprods[0].trim();
						if (reacts.contains("+")) {
							String[] indivReacts = reacts.split("[+]");
							String name = indivReacts[0].trim();
							Species spc1 = sd.getSpeciesFromChemkinName(name);
							if (spc1 == null) {
								spc1 = getSpeciesBySPCName(name,sd);
							}	
							name = indivReacts[1].trim();
							Species spc2 = sd.getSpeciesFromChemkinName(name);
							if (spc2 == null) {
								spc2 = getSpeciesBySPCName(name,sd);
							}	
							Reactants = new PDepIsomer(spc1,spc2);
						} else {
							String name = reacts.trim();
							Species spc = sd.getSpeciesFromChemkinName(name);
							if (spc == null) {
								spc = getSpeciesBySPCName(name,sd);
							}	
							Reactants = new PDepIsomer(spc);
						}
						
						PDepIsomer Products = null;
						String prods = reactsANDprods[1].trim();
						if (prods.contains("+")) {
							String[] indivProds = prods.split("[+]");
							String name = indivProds[0].trim();
							Species spc1 = sd.getSpeciesFromChemkinName(name);
							if (spc1 == null) {
								spc1 = getSpeciesBySPCName(name,sd);
							}	
							name = indivProds[1].trim();
							Species spc2 = sd.getSpeciesFromChemkinName(name);
							if (spc2 == null) {
								spc2 = getSpeciesBySPCName(name,sd);
							}	
							Products = new PDepIsomer(spc1,spc2);
						} else {
							String name = prods.trim();
							Species spc = sd.getSpeciesFromChemkinName(name);
							if (spc == null) {
								spc = getSpeciesBySPCName(name,sd);
							}	
							Products = new PDepIsomer(spc);
						}
						
						newNetwork.addIsomer(Reactants);
						newNetwork.addIsomer(Products);
						
						for (int i=0; i<numFameTs; i++) {
							st = new StringTokenizer(ChemParser.readMeaningfulLine(reader));
							for (int j=0; j<numFamePs; j++) {
								rateCoefficients[i][j] = Double.parseDouble(st.nextToken());
							}
						}
						
						PDepRateConstant pdepk = null;
						if (numChebyTs > 0) {
							for (int i=0; i<numChebyTs; i++) {
								st = new StringTokenizer(ChemParser.readMeaningfulLine(reader));
								for (int j=0; j<numChebyPs; j++) {
									chebyPolys[i][j] = Double.parseDouble(st.nextToken());
								}
							}
							ChebyshevPolynomials chebyshev = new ChebyshevPolynomials(numChebyTs,
																					  ChebyshevPolynomials.getTlow(), ChebyshevPolynomials.getTup(),
																					  numChebyPs, ChebyshevPolynomials.getPlow(), ChebyshevPolynomials.getPup(),
																					  chebyPolys);
							pdepk = new PDepRateConstant(rateCoefficients,chebyshev);
						} else if (numPlogs > 0) {
							for (int i=0; i<numPlogs; i++) {
								st = new StringTokenizer(ChemParser.readMeaningfulLine(reader));
								Pressure p = new Pressure(Double.parseDouble(st.nextToken()),"Pa");
								UncertainDouble dA = new UncertainDouble(Double.parseDouble(st.nextToken()),0.0,"A");
								UncertainDouble dn = new UncertainDouble(Double.parseDouble(st.nextToken()),0.0,"A");
								double Ea = Double.parseDouble(st.nextToken());
								if (EaUnits.equals("cal/mol"))
									Ea = Ea / 1000;
								else if (EaUnits.equals("J/mol"))
									Ea = Ea / 4.184 / 1000;
								else if (EaUnits.equals("kJ/mol"))
									Ea = Ea / 4.184;
								else if (EaUnits.equals("Kelvins"))
									Ea = Ea * 1.987;
								UncertainDouble dE = new UncertainDouble(Ea,0.0,"A");
								ArrheniusKinetics k = new ArrheniusKinetics(dA, dn, dE, "", 1, "", "");
								PDepArrheniusKinetics pdepAK = new PDepArrheniusKinetics(i);
								pdepAK.setKinetics(i, p, k);
								pdepk = new PDepRateConstant(rateCoefficients,pdepAK);
							}
						}
						
						PDepReaction forward = new PDepReaction(Reactants, Products, pdepk);
						
						// Read in the reverse reaction
						line = ChemParser.readMeaningfulLine(reader);
						
						for (int i=0; i<numFameTs; i++) {
							st = new StringTokenizer(ChemParser.readMeaningfulLine(reader));
							for (int j=0; j<numFamePs; j++) {
								rateCoefficients[i][j] = Double.parseDouble(st.nextToken());
							}
						}
						
						pdepk = null;
						if (numChebyTs > 0) {
							for (int i=0; i<numChebyTs; i++) {
								st = new StringTokenizer(ChemParser.readMeaningfulLine(reader));
								for (int j=0; j<numChebyPs; j++) {
									chebyPolys[i][j] = Double.parseDouble(st.nextToken());
								}
							}
							ChebyshevPolynomials chebyshev = new ChebyshevPolynomials(numChebyTs,
																					  ChebyshevPolynomials.getTlow(), ChebyshevPolynomials.getTup(),
																					  numChebyPs, ChebyshevPolynomials.getPlow(), ChebyshevPolynomials.getPup(),
																					  chebyPolys);
							pdepk = new PDepRateConstant(rateCoefficients,chebyshev);
						} else if (numPlogs > 0) {
							for (int i=0; i<numPlogs; i++) {
								st = new StringTokenizer(ChemParser.readMeaningfulLine(reader));
								Pressure p = new Pressure(Double.parseDouble(st.nextToken()),"Pa");
								UncertainDouble dA = new UncertainDouble(Double.parseDouble(st.nextToken()),0.0,"A");
								UncertainDouble dn = new UncertainDouble(Double.parseDouble(st.nextToken()),0.0,"A");
								double Ea = Double.parseDouble(st.nextToken());
								if (EaUnits.equals("cal/mol"))
									Ea = Ea / 1000;
								else if (EaUnits.equals("J/mol"))
									Ea = Ea / 4.184 / 1000;
								else if (EaUnits.equals("kJ/mol"))
									Ea = Ea / 4.184;
								else if (EaUnits.equals("Kelvins"))
									Ea = Ea * 1.987;
								UncertainDouble dE = new UncertainDouble(Ea,0.0,"A");
								ArrheniusKinetics k = new ArrheniusKinetics(dA, dn, dE, "", 1, "", "");
								PDepArrheniusKinetics pdepAK = new PDepArrheniusKinetics(i);
								pdepAK.setKinetics(i, p, k);
								pdepk = new PDepRateConstant(rateCoefficients,pdepAK);
							}
						}
						
						PDepReaction reverse = new PDepReaction(Products, Reactants, pdepk);
						reverse.setReverseReaction(forward);
						forward.setReverseReaction(reverse);
						
						nonincludeRxns.add(forward);
						
						line = ChemParser.readMeaningfulLine(reader);
					}
				}
				// This loop ends once line == "pathReactionList"
				
				line = ChemParser.readMeaningfulLine(reader);	// line is either data or "PDepNetwork #_" or null (end of file)
				
				while (line != null && !line.toLowerCase().startsWith("pdepnetwork")) {
					
					st = new StringTokenizer(line);
					int direction = Integer.parseInt(st.nextToken());
					
					//	First token is the rxn structure: A+B=C+D
			    	//		Note: Up to 3 reactants/products allowed
			    	//			: Either "=" or "=>" will separate reactants and products
			    	String structure = st.nextToken();
			    	
			    	//	Separate the reactants from the products
			    	boolean generateReverse = false;
			    	String[] reactsANDprods = structure.split("\\=>");
			    	if (reactsANDprods.length == 1) {
			    		reactsANDprods = structure.split("[=]");
			    		generateReverse = true;
			    	}
			    	
			    	sd = SpeciesDictionary.getInstance();
			        LinkedList r = ChemParser.parseReactionSpecies(sd, reactsANDprods[0]);
			        LinkedList p = ChemParser.parseReactionSpecies(sd, reactsANDprods[1]);
					
			        Structure s = new Structure(r,p);
			        s.setDirection(direction);
					
			        //	Next three tokens are the modified Arrhenius parameters
			    	double rxn_A = Double.parseDouble(st.nextToken());
			    	double rxn_n = Double.parseDouble(st.nextToken());
			    	double rxn_E = Double.parseDouble(st.nextToken());
					if (EaUnits.equals("cal/mol"))
						rxn_E = rxn_E / 1000;
					else if (EaUnits.equals("J/mol"))
						rxn_E = rxn_E / 4.184 / 1000;
					else if (EaUnits.equals("kJ/mol"))
						rxn_E = rxn_E / 4.184;
					else if (EaUnits.equals("Kelvins"))
						rxn_E = rxn_E * 1.987;
			    	
			    	UncertainDouble uA = new UncertainDouble(rxn_A,0.0,"A");
			    	UncertainDouble un = new UncertainDouble(rxn_n,0.0,"A");
			    	UncertainDouble uE = new UncertainDouble(rxn_E,0.0,"A");    	
			    	
			    	//	The remaining tokens are comments
			    	String comments = "";
			    	while (st.hasMoreTokens()) {
			    		comments += st.nextToken();
			    	}
			    	
			        ArrheniusKinetics[] k = new ArrheniusKinetics[1];
			        k[0] = new ArrheniusKinetics(uA,un,uE,"",1,"",comments);
			        Reaction pathRxn = new Reaction();
					//				        if (direction == 1)
					//				        	pathRxn = Reaction.makeReaction(s,k,generateReverse);
					//				        else
					//				        	pathRxn = Reaction.makeReaction(s.generateReverseStructure(),k,generateReverse);
			        pathRxn = Reaction.makeReaction(s,k,generateReverse);
			        
			        PDepIsomer Reactants = new PDepIsomer(r);
			        PDepIsomer Products = new PDepIsomer(p);
			        PDepReaction pdeppathrxn = new PDepReaction(Reactants,Products,pathRxn);
			        newNetwork.addReaction(pdeppathrxn,true);
					
					line = ChemParser.readMeaningfulLine(reader);					
				}
				
				PDepNetwork.getNetworks().add(newNetwork);
				
			}
			
		} catch (FileNotFoundException e) {
			e.printStackTrace();
		} catch (IOException e) {
			e.printStackTrace();
		}
    }
    
    /**
     * MRH 14Jan2010
     * 
     * getSpeciesBySPCName
     * 
     * Input:	String name - Name of species, normally chemical formula followed
     * 				by "J"s for radicals, and then (#)
     * 			SpeciesDictionary sd
     * 
     * This method was originally written as a complement to the method readPDepNetworks.
     * jdmo found a bug with the readrestart option.  The bug was that the method was
     * attempting to add a null species to the Isomer list.  The null species resulted
     * from searching the SpeciesDictionary by chemkinName (e.g. C4H8OJJ(48)), when the
     * chemkinName present in the dictionary was SPC(48).
     * 
	 */
    public Species getSpeciesBySPCName(String name, SpeciesDictionary sd) {
		String[] nameFromNumber = name.split("\\(");
		String newName = "SPC(" + nameFromNumber[1];
		return sd.getSpeciesFromChemkinName(newName);
    }
	
    /**
     * MRH 12-Jun-2009
     * 
     * Function initializes the model's core and edge.
     * 	The initial core species always consists of the species contained
     * 		in the condition.txt file.  If seed mechanisms exist, those species
     * 		(and the reactions given in the seed mechanism) are also added to
     * 		the core.
     * 	The initial edge species/reactions are determined by reacting the core
     * 		species by one full iteration.
     */
    public void initializeCoreEdgeModel() {
    	LinkedHashSet allInitialCoreSpecies = new LinkedHashSet();
    	LinkedHashSet allInitialCoreRxns = new LinkedHashSet();
    	
    	if (readrestart) {
    		readRestartReactions();
    		if (PDepNetwork.generateNetworks) readPDepNetworks();
    		allInitialCoreSpecies.addAll(restartCoreSpcs);
    		allInitialCoreRxns.addAll(restartCoreRxns);
    	}
    	
    	// Add the species from the condition.txt (input) file
    	allInitialCoreSpecies.addAll(getSpeciesSeed());
		// Add the species from the seed mechanisms, if they exist
    	if (hasSeedMechanisms()) {
    		allInitialCoreSpecies.addAll(getSeedMechanism().getSpeciesSet());
    		allInitialCoreRxns.addAll(getSeedMechanism().getReactionSet());
    	}
    	
		CoreEdgeReactionModel cerm = new CoreEdgeReactionModel(allInitialCoreSpecies, allInitialCoreRxns);
		if (readrestart) {
			cerm.addUnreactedSpeciesSet(restartEdgeSpcs);
			cerm.addUnreactedReactionSet(restartEdgeRxns);
		}
		setReactionModel(cerm);
		
		PDepNetwork.reactionModel = getReactionModel();
		PDepNetwork.reactionSystem = (ReactionSystem) getReactionSystemList().get(0);
		
		// Determine initial set of reactions and edge species using only the
		// species enumerated in the input file and the seed mechanisms as the core
		if (!readrestart) {
			LinkedHashSet reactionSet;
			if (hasSeedMechanisms() && getSeedMechanism().shouldGenerateReactions()) {
				reactionSet = getReactionGenerator().react(allInitialCoreSpecies);
			}
			else {
				reactionSet = new LinkedHashSet();
				for (Iterator iter = speciesSeed.iterator(); iter.hasNext(); ) {
					Species spec = (Species) iter.next();
					reactionSet.addAll(getReactionGenerator().react(allInitialCoreSpecies, spec));
				}
			}
			reactionSet.addAll(getLibraryReactionGenerator().react(allInitialCoreSpecies));
			
	    	// Set initial core-edge reaction model based on above results
			if (reactionModelEnlarger instanceof RateBasedRME)	{
				Iterator iter = reactionSet.iterator();
	        	while (iter.hasNext()){
	        		Reaction r = (Reaction)iter.next();
	        		cerm.addReaction(r);
				}
			}
			else {
	    		// Only keep the reactions involving bimolecular reactants and bimolecular products
				Iterator iter = reactionSet.iterator();
	        	while (iter.hasNext()){
	        		Reaction r = (Reaction)iter.next();
	        		if (r.getReactantNumber() > 1 && r.getProductNumber() > 1){
	        			cerm.addReaction(r);
	        		}
					else {
						cerm.categorizeReaction(r.getStructure());
						PDepNetwork.addReactionToNetworks(r);
					}
				}
			}
		}
		
        for (Integer i = 0; i < reactionSystemList.size(); i++) {
			ReactionSystem rs = (ReactionSystem) reactionSystemList.get(i);
			rs.setReactionModel(getReactionModel());
        }
		
		// We cannot return a system with no core reactions, so if this is a case we must add to the core
        while (getReactionModel().isEmpty() && !PDepNetwork.hasCoreReactions((CoreEdgeReactionModel) getReactionModel())) {
			for (Integer i = 0; i < reactionSystemList.size(); i++) {
				ReactionSystem rs = (ReactionSystem) reactionSystemList.get(i);
				if (reactionModelEnlarger instanceof RateBasedPDepRME) 
					rs.initializePDepNetwork();
				rs.appendUnreactedSpeciesStatus((InitialStatus)initialStatusList.get(i), rs.getPresentTemperature());
			}
			enlargeReactionModel();
		}
		
        for (Integer i = 0; i<reactionSystemList.size();i++) {
            ReactionSystem rs = (ReactionSystem)reactionSystemList.get(i);
            rs.setReactionModel(getReactionModel());
        }
		
        return;
    	
    }
    
    //## operation initializeCoreEdgeModelWithPRL()
    //9/24/07 gmagoon: moved from ReactionSystem.java
    public void initializeCoreEdgeModelWithPRL() {
        //#[ operation initializeCoreEdgeModelWithPRL()
        initializeCoreEdgeModelWithoutPRL();
		
        CoreEdgeReactionModel cerm = (CoreEdgeReactionModel)getReactionModel();
		
        LinkedHashSet primarySpeciesSet = getPrimaryReactionLibrary().getSpeciesSet(); //10/14/07 gmagoon: changed to use getPrimaryReactionLibrary
        LinkedHashSet primaryReactionSet = getPrimaryReactionLibrary().getReactionSet();
        cerm.addReactedSpeciesSet(primarySpeciesSet);
        cerm.addPrimaryReactionSet(primaryReactionSet);
		
        LinkedHashSet newReactions = getReactionGenerator().react(cerm.getReactedSpeciesSet());
        
        if (reactionModelEnlarger instanceof RateBasedRME)	
        	cerm.addReactionSet(newReactions);
    	else {
    		
        	Iterator iter = newReactions.iterator();
        	while (iter.hasNext()){
        		Reaction r = (Reaction)iter.next();
        		if (r.getReactantNumber() == 2 && r.getProductNumber() == 2){
        			cerm.addReaction(r);
        		}
        	}
    	}
        
		
		
		
        
		
        return;
		
        //#]
    }
	
    //## operation initializeCoreEdgeModelWithoutPRL()
    //9/24/07 gmagoon: moved from ReactionSystem.java
    protected void initializeCoreEdgeModelWithoutPRL() {
        //#[ operation initializeCoreEdgeModelWithoutPRL()
		
		CoreEdgeReactionModel cerm = new CoreEdgeReactionModel(new LinkedHashSet(getSpeciesSeed()));
		setReactionModel(cerm);
		
		PDepNetwork.reactionModel = getReactionModel();
		PDepNetwork.reactionSystem = (ReactionSystem) getReactionSystemList().get(0);
		
		// Determine initial set of reactions and edge species using only the
		// species enumerated in the input file as the core
		LinkedHashSet reactionSet = getReactionGenerator().react(getSpeciesSeed());
		reactionSet.addAll(getLibraryReactionGenerator().react(getSpeciesSeed()));
		
    	// Set initial core-edge reaction model based on above results
		if (reactionModelEnlarger instanceof RateBasedRME)	{
			// Only keep the reactions involving bimolecular reactants and bimolecular products
			Iterator iter = reactionSet.iterator();
        	while (iter.hasNext()){
        		Reaction r = (Reaction)iter.next();
        		cerm.addReaction(r);
			}
		}
		else {
    		// Only keep the reactions involving bimolecular reactants and bimolecular products
			Iterator iter = reactionSet.iterator();
        	while (iter.hasNext()){
        		Reaction r = (Reaction)iter.next();
        		if (r.getReactantNumber() > 1 && r.getProductNumber() > 1){
        			cerm.addReaction(r);
        		}
				else {
					cerm.categorizeReaction(r.getStructure());
					PDepNetwork.addReactionToNetworks(r);
				}
			}
		}
        
		//10/9/07 gmagoon: copy reactionModel to reactionSystem; there may still be scope problems, particularly in above elseif statement
        //10/24/07 gmagoon: want to copy same reaction model to all reactionSystem variables; should probably also make similar modifications elsewhere; may or may not need to copy in ...WithPRL function
        for (Integer i = 0; i < reactionSystemList.size(); i++) {
			ReactionSystem rs = (ReactionSystem) reactionSystemList.get(i);
			rs.setReactionModel(getReactionModel());
        }
        //reactionSystem.setReactionModel(getReactionModel());
		
		// We cannot return a system with no core reactions, so if this is a case we must add to the core
        while (getReactionModel().isEmpty()&&!PDepNetwork.hasCoreReactions((CoreEdgeReactionModel) getReactionModel())) {
			for (Integer i = 0; i < reactionSystemList.size(); i++) {
				ReactionSystem rs = (ReactionSystem) reactionSystemList.get(i);
				if (reactionModelEnlarger instanceof RateBasedPDepRME) 
					rs.initializePDepNetwork();
				rs.appendUnreactedSpeciesStatus((InitialStatus)initialStatusList.get(i), rs.getPresentTemperature());
			}
			enlargeReactionModel();
            
		}
		
        for (Integer i = 0; i<reactionSystemList.size();i++) {
            ReactionSystem rs = (ReactionSystem)reactionSystemList.get(i);
            rs.setReactionModel(getReactionModel());
        }
		
        return;
		
        //#]
    }
	
    //## operation initializeCoreEdgeReactionModel()
    //9/24/07 gmagoon: moved from ReactionSystem.java
    public void initializeCoreEdgeReactionModel() {
		System.out.println("\nInitializing core-edge reaction model");
		// setSpeciesSeed(new LinkedHashSet());//10/4/07 gmagoon:moved from initializeReactionSystem; later moved to modelGeneration()
        //#[ operation initializeCoreEdgeReactionModel()
		//        if (hasPrimaryReactionLibrary()) initializeCoreEdgeModelWithPRL();
		//        else initializeCoreEdgeModelWithoutPRL();
		/*
		 * MRH 12-Jun-2009
		 * 
		 * I've lumped the initializeCoreEdgeModel w/ and w/o a seed mechanism
		 * 	(which used to be the PRL) into one function.  Before, RMG would
		 * 	complete one iteration (construct the edge species/rxns) before adding
		 * 	the seed mechanism to the rxn, thereby possibly estimating kinetic
		 * 	parameters for a rxn that exists in a seed mechanism
		 */
		initializeCoreEdgeModel();
		
        //#]
    }
    
    //9/24/07 gmagoon: copied from ReactionSystem.java
    public ReactionGenerator getReactionGenerator() {
        return reactionGenerator;
    }
    
    //10/4/07 gmagoon: moved from ReactionSystem.java
    public void setReactionGenerator(ReactionGenerator p_ReactionGenerator) {
		reactionGenerator = p_ReactionGenerator;
    }
    
    //9/25/07 gmagoon: moved from ReactionSystem.java
    //10/24/07 gmagoon: changed to use reactionSystemList
    //## operation enlargeReactionModel()
    public void enlargeReactionModel() {
        //#[ operation enlargeReactionModel()
        if (reactionModelEnlarger == null) throw new NullPointerException("ReactionModelEnlarger");
		System.out.println("\nEnlarging reaction model");
        reactionModelEnlarger.enlargeReactionModel(reactionSystemList, reactionModel, validList);
		
        return;
        //#]
    }

    public void pruneReactionModel() {
		
		HashMap prunableSpeciesMap = new HashMap();
		//check whether all the reaction systems reached target conversion/time
		boolean allReachedTarget = true;
		for (Integer i = 0; i < reactionSystemList.size(); i++) {
			JDAS ds = (JDAS)((ReactionSystem) reactionSystemList.get(i)).getDynamicSimulator();
			if (!ds.targetReached) allReachedTarget = false;
		}
		JDAS ds0 = (JDAS)((ReactionSystem) reactionSystemList.get(0)).getDynamicSimulator(); //get the first reactionSystem dynamic simulator
		//prune the reaction model if AUTO is being used, and all reaction systems have reached target time/conversion, and edgeTol is non-zero (and positive, obviously), and if there are a sufficient number of species in the reaction model (edge + core)
		
		if ( ds0.autoflag && 
		  allReachedTarget && 
		  edgeTol>0 && 
		  (((CoreEdgeReactionModel)reactionModel).getEdge().getSpeciesNumber()+reactionModel.getSpeciesNumber())>= minSpeciesForPruning){
			
			int numberToBePruned = ((CoreEdgeReactionModel)reactionModel).getEdge().getSpeciesNumber() - maxEdgeSpeciesAfterPruning; 
			Iterator iter = ds0.edgeID.keySet().iterator();//determine the maximum edge flux ratio for each edge species
			while(iter.hasNext()){
				Species spe = (Species)iter.next();
				Integer id0 = (Integer)ds0.edgeID.get(spe);
				double maxmaxRatio = ds0.maxEdgeFluxRatio[id0-1];
				boolean prunable = ds0.prunableSpecies[id0-1];
				for (Integer i = 1; i < reactionSystemList.size(); i++) {//go through the rest of the reaction systems to see if there are higher max flux ratios
					JDAS ds = (JDAS)((ReactionSystem) reactionSystemList.get(i)).getDynamicSimulator();
					Integer id = (Integer)ds0.edgeID.get(spe);//in principle, I don't think the IDs in each dynamic simulator will necessarily be the same...determine the ID
					if(ds.maxEdgeFluxRatio[id-1] > maxmaxRatio) maxmaxRatio = ds.maxEdgeFluxRatio[id-1];
					if(prunable && !ds.prunableSpecies[id-1]) prunable = false;//I can't imagine a case where this would occur (if the conc. is zero at one condition, it should be zero at all conditions), but it is included for completeness
				}
				//if the maximum max edge flux ratio is less than the edge inclusion threshhold and the species is "prunable" (i.e. it doesn't have any reactions producing it with zero flux), schedule the species for pruning
				if( prunable){  //  && maxmaxRatio < edgeTol
					prunableSpeciesMap.put(spe, maxmaxRatio);
					// at this point prunableSpecies includes ALL prunable species, no matter how large their flux
				}
			}
			
			// sort the prunableSpecies by maxmaxRatio
			// i.e. sort the map by values
			List prunableSpeciesList = new LinkedList(prunableSpeciesMap.entrySet());
			Collections.sort(prunableSpeciesList, new Comparator() {
							 public int compare(Object o1, Object o2) {
							 return ((Comparable) ((Map.Entry) (o1)).getValue())
							 .compareTo(((Map.Entry) (o2)).getValue());
							 }
							 });
			List speciesToPrune = new LinkedList();
			for (Iterator it = prunableSpeciesList.iterator(); it.hasNext();) {
				Map.Entry entry = (Map.Entry)it.next();
				Species spe = (Species)entry.getKey();
				double maxmaxRatio = (Double)entry.getValue();
				if (maxmaxRatio < edgeTol)
				{
					System.out.println("Edge species "+spe.getChemkinName() +" has a maximum flux ratio ("+maxmaxRatio+") lower than edge inclusion threshhold and will be pruned.");
					speciesToPrune.add(spe);
				}
				else if ( numberToBePruned - speciesToPrune.size() > 0 ) {
					System.out.println("Edge species "+spe.getChemkinName() +" has a low maximum flux ratio ("+maxmaxRatio+") and will be pruned to reduce the edge size to the maximum ("+maxEdgeSpeciesAfterPruning+").");
					speciesToPrune.add(spe);					
				}
				else break;  // no more to be pruned
			}
			
			
			//now, speciesToPrune has been filled with species that should be pruned from the edge
			System.out.println("Pruning...");
			//prune species from the edge
			//remove species from the edge and from the species dictionary
			iter = speciesToPrune.iterator();
			while(iter.hasNext()){
				Species spe = (Species)iter.next();
				writePrunedEdgeSpecies(spe);
				((CoreEdgeReactionModel)getReactionModel()).getUnreactedSpeciesSet().remove(spe);
				//SpeciesDictionary.getInstance().getSpeciesSet().remove(spe);
				SpeciesDictionary.getInstance().remove(spe);
			}
			//remove reactions from the edge involving pruned species
			iter = ((CoreEdgeReactionModel)getReactionModel()).getUnreactedReactionSet().iterator();
			HashSet toRemove = new HashSet();
			while(iter.hasNext()){
				Reaction reaction = (Reaction)iter.next();
				if (reactionPrunableQ(reaction, speciesToPrune)) toRemove.add(reaction);
			}
			iter = toRemove.iterator();
			while(iter.hasNext()){
				Reaction reaction = (Reaction)iter.next();
				writePrunedEdgeReaction(reaction);
				((CoreEdgeReactionModel)getReactionModel()).getUnreactedReactionSet().remove(reaction);
			}
			//remove reactions from PDepNetworks in PDep cases
			if (reactionModelEnlarger instanceof RateBasedPDepRME)	{
				iter = PDepNetwork.getNetworks().iterator();
				HashSet pdnToRemove = new HashSet();
				while (iter.hasNext()){
					PDepNetwork pdn = (PDepNetwork)iter.next();
					//remove path reactions
					Iterator rIter = pdn.getPathReactions().iterator();
					toRemove = new HashSet();
					while(rIter.hasNext()){
						Reaction reaction = (Reaction)rIter.next();
						if (reactionPrunableQ(reaction, speciesToPrune))  toRemove.add(reaction);
					}
					Iterator iterRem = toRemove.iterator();
					while(iterRem.hasNext()){
						Reaction reaction = (Reaction)iterRem.next();
						pdn.getPathReactions().remove(reaction);
					}
					//remove net reactions
					rIter = pdn.getNetReactions().iterator();
					toRemove = new HashSet();
					while(rIter.hasNext()){
						Reaction reaction = (Reaction)rIter.next();
						if (reactionPrunableQ(reaction, speciesToPrune)) toRemove.add(reaction);
					}
					iterRem = toRemove.iterator();
					while(iterRem.hasNext()){
						Reaction reaction = (Reaction)iterRem.next();
						pdn.getNetReactions().remove(reaction);
					}
					//remove isomers
					Iterator iIter = pdn.getIsomers().iterator();
					toRemove = new HashSet();
					while(iIter.hasNext()){
						PDepIsomer pdi = (PDepIsomer)iIter.next();
						Iterator isIter = pdi.getSpeciesListIterator();
						while(isIter.hasNext()){
							Species spe = (Species)isIter.next();
							if (speciesToPrune.contains(spe)&&!toRemove.contains(spe)) toRemove.add(pdi);
						}
					}
					iterRem = toRemove.iterator();
					while(iterRem.hasNext()){
						PDepIsomer pdi = (PDepIsomer)iterRem.next();
						pdn.getIsomers().remove(pdi);
					}
					//remove nonincluded reactions
					rIter = pdn.getNonincludedReactions().iterator();
					toRemove = new HashSet();
					while(rIter.hasNext()){
						Reaction reaction = (Reaction)rIter.next();
						if (reactionPrunableQ(reaction, speciesToPrune)) toRemove.add(reaction);
					}
					iterRem = toRemove.iterator();
					while(iterRem.hasNext()){
						Reaction reaction = (Reaction)iterRem.next();
						pdn.getNonincludedReactions().remove(reaction);
					}
					//remove the entire network if the network has no path or net reactions
					if(pdn.getPathReactions().size()==0&&pdn.getNetReactions().size()==0) pdnToRemove.add(pdn);
				}
				iter = pdnToRemove.iterator();
				while (iter.hasNext()){
					PDepNetwork pdn = (PDepNetwork)iter.next();
					PDepNetwork.getNetworks().remove(pdn);
				}
			} 
		}
        return;
    }
	
    //determines whether a reaction can be removed; returns true ; cf. categorizeReaction() in CoreEdgeReactionModel
    //returns true if the reaction involves reactants or products that are in p_prunableSpecies; otherwise returns false
    public boolean reactionPrunableQ(Reaction p_reaction, Collection p_prunableSpecies){
		Iterator iter = p_reaction.getReactants();
        while (iter.hasNext()) {
			Species spe = (Species)iter.next();
        	if (p_prunableSpecies.contains(spe))
				return true;
        }
        iter = p_reaction.getProducts();
        while (iter.hasNext()) {
			Species spe = (Species)iter.next();
        	if (p_prunableSpecies.contains(spe))
				return true;
        }
		return false;
    }
    
    public boolean hasPrimaryReactionLibrary() {
        if (primaryReactionLibrary == null) return false;
        return (primaryReactionLibrary.size() > 0);
    }
    
    public boolean hasSeedMechanisms() {
    	if (getSeedMechanism() == null) return false;
    	return (seedMechanism.size() > 0);
    }
    
    //9/25/07 gmagoon: moved from ReactionSystem.java
    public PrimaryReactionLibrary getPrimaryReactionLibrary() {
        return primaryReactionLibrary;
    }
	
    //9/25/07 gmagoon: moved from ReactionSystem.java
    public void setPrimaryReactionLibrary(PrimaryReactionLibrary p_PrimaryReactionLibrary) {
        primaryReactionLibrary = p_PrimaryReactionLibrary;
    }
    
    //10/4/07 gmagoon: added
    public LinkedHashSet getSpeciesSeed() {
        return speciesSeed;
    }
	
    //10/4/07 gmagoon: added
    public void setSpeciesSeed(LinkedHashSet p_speciesSeed) {
        speciesSeed = p_speciesSeed;
    }
	
    //10/4/07 gmagoon: added
    public LibraryReactionGenerator getLibraryReactionGenerator() {
        return lrg;
    }
	
    //10/4/07 gmagoon: added
    public void setLibraryReactionGenerator(LibraryReactionGenerator p_lrg) {
        lrg = p_lrg;
    }
    
    public static Temperature getTemp4BestKinetics() {
    	return temp4BestKinetics;
    }
    
    public static void setTemp4BestKinetics(Temperature firstSysTemp) {
    	temp4BestKinetics = firstSysTemp;
    }
    
    public SeedMechanism getSeedMechanism() {
        return seedMechanism;
    }
	
    public void setSeedMechanism(SeedMechanism p_seedMechanism) {
        seedMechanism = p_seedMechanism;
    }
    
    public PrimaryThermoLibrary getPrimaryThermoLibrary() {
    	return primaryThermoLibrary;
    }
    
    public void setPrimaryThermoLibrary(PrimaryThermoLibrary p_primaryThermoLibrary) {
    	primaryThermoLibrary = p_primaryThermoLibrary;
    }
    
    public static double getAtol(){
    	return atol;
    }

    public boolean runKillableToPreventInfiniteLoop(boolean intermediateSteps, int iterationNumber) {
	ReactionSystem rs0 = (ReactionSystem)reactionSystemList.get(0);
	if (!intermediateSteps)//if there are no intermediate steps (for example when using AUTO method), return true;
	    return true;
	//if there are intermediate steps, the run is killable if the iteration number exceeds the number of time steps / conversions
	else if (rs0.finishController.terminationTester instanceof ReactionTimeTT){
	    if (iterationNumber - 1 > timeStep.size()){ //-1 correction needed since when this is called, iteration number has been incremented
		return true;
	    }
	}
	else //the case where intermediate conversions are specified
	    if (iterationNumber - 1 > numConversions){ //see above; it is possible there is an off-by-one error here, so further testing will be needed
		return true;
	    }
	return false; //return false if none of the above criteria are met
    }
    
    public void readAndMakePRL(BufferedReader reader) throws IOException {
    	int Ilib = 0;
    	String line = ChemParser.readMeaningfulLine(reader);
    	while (!line.equals("END")) {
			String[] tempString = line.split("Name: ");
			String name = tempString[tempString.length-1].trim();
			line = ChemParser.readMeaningfulLine(reader);
			tempString = line.split("Location: ");
			String location = tempString[tempString.length-1].trim();
			
			String path = System.getProperty("jing.rxn.ReactionLibrary.pathName");
			path += "/" + location;
			if (Ilib==0) {
				setPrimaryReactionLibrary(new PrimaryReactionLibrary(name, path));
				Ilib++; 	
			}
			else {
				getPrimaryReactionLibrary().appendPrimaryReactionLibrary(name, path);
				Ilib++;
			}
			line = ChemParser.readMeaningfulLine(reader);
		}
		if (Ilib==0) {
			setPrimaryReactionLibrary(null);
		}
		else System.out.println("Primary Reaction Libraries in use: " + getPrimaryReactionLibrary().getName());
    }
    
    public void readAndMakePTL(BufferedReader reader) {
     	int numPTLs = 0;
     	String line = ChemParser.readMeaningfulLine(reader);
     	while (!line.equals("END")) {
     		String[] tempString = line.split("Name: ");
     		String name = tempString[tempString.length-1].trim();
			line = ChemParser.readMeaningfulLine(reader);
			tempString = line.split("Location: ");
			String path = tempString[tempString.length-1].trim();
			if (numPTLs==0) {
             	setPrimaryThermoLibrary(new PrimaryThermoLibrary(name,path));
             	++numPTLs; 	
			}
			else {
             	getPrimaryThermoLibrary().appendPrimaryThermoLibrary(name,path);
             	++numPTLs;
			}
			line = ChemParser.readMeaningfulLine(reader);
     	}
     	if (numPTLs == 0) setPrimaryThermoLibrary(null);
    }
	
	public void readExtraForbiddenStructures(BufferedReader reader) throws IOException  {
		System.out.println("Reading extra forbidden structures from input file.");
     	String line = ChemParser.readMeaningfulLine(reader);
     	while (!line.equals("END")) {
			StringTokenizer token = new StringTokenizer(line);
			String fgname = token.nextToken();
			Graph fgGraph = null;
			try {
				fgGraph = ChemParser.readFGGraph(reader);
			}
			catch (InvalidGraphFormatException e) {
				System.out.println("Invalid functional group in "+fgname);
				throw new InvalidFunctionalGroupException(fgname + ": " + e.getMessage());
			}
			if (fgGraph == null) throw new InvalidFunctionalGroupException(fgname);
			FunctionalGroup fg = FunctionalGroup.makeForbiddenStructureFG(fgname, fgGraph);
			ChemGraph.addForbiddenStructure(fg);
			line = ChemParser.readMeaningfulLine(reader);
			System.out.println(" Forbidden structure: "+fgname);
		}
	}
    
    public void setSpectroscopicDataMode(String line) {
		StringTokenizer st = new StringTokenizer(line);
		String name = st.nextToken();
		String sdeType = st.nextToken().toLowerCase();
		if (sdeType.equals("frequencygroups") || sdeType.equals("default")) {
			SpectroscopicData.mode = SpectroscopicData.Mode.FREQUENCYGROUPS;
		}
		else if (sdeType.equals("therfit") || sdeType.equals("threefrequencymodel")) {
			SpectroscopicData.mode = SpectroscopicData.Mode.THREEFREQUENCY;
		}
		else if (sdeType.equals("off") || sdeType.equals("none")) {
			SpectroscopicData.mode = SpectroscopicData.Mode.OFF;
		}
		else throw new InvalidSymbolException("condition.txt: Unknown SpectroscopicDataEstimator = " + sdeType);
    }

	/**
	 * Sets the pressure dependence options to on or off. If on, checks for
	 * more options and sets them as well.
	 * @param line The current line in the condition file; should start with "PressureDependence:"
	 * @param reader The reader currently being used to parse the condition file
	 */
    public String setPressureDependenceOptions(String line, BufferedReader reader) throws InvalidSymbolException {

		// Determine pressure dependence mode
		StringTokenizer st = new StringTokenizer(line);
		String name = st.nextToken(); // Should be "PressureDependence:"
		String pDepType = st.nextToken();
		
		if (pDepType.toLowerCase().equals("off")) {
			// No pressure dependence
			reactionModelEnlarger = new RateBasedRME();
			PDepNetwork.generateNetworks = false;

			line = ChemParser.readMeaningfulLine(reader);
		}
		else if (pDepType.toLowerCase().equals("modifiedstrongcollision") ||
			pDepType.toLowerCase().equals("reservoirstate") ||
			pDepType.toLowerCase().equals("chemdis")) {
			
			reactionModelEnlarger = new RateBasedPDepRME();
			PDepNetwork.generateNetworks = true;
			
			// Set pressure dependence method
			if (pDepType.toLowerCase().equals("reservoirstate"))
				((RateBasedPDepRME) reactionModelEnlarger).setPDepKineticsEstimator(new FastMasterEqn(FastMasterEqn.Mode.RESERVOIRSTATE));
			else if (pDepType.toLowerCase().equals("modifiedstrongcollision"))
				((RateBasedPDepRME) reactionModelEnlarger).setPDepKineticsEstimator(new FastMasterEqn(FastMasterEqn.Mode.STRONGCOLLISION));
			//else if (pDepType.toLowerCase().equals("chemdis"))
			//	((RateBasedPDepRME) reactionModelEnlarger).setPDepKineticsEstimator(new Chemdis());
			else
				throw new InvalidSymbolException("condition.txt: Unknown PressureDependence mode = " + pDepType);

			RateBasedPDepRME pdepModelEnlarger = (RateBasedPDepRME) reactionModelEnlarger;
			
			// Turn on spectroscopic data estimation if not already on
			if (pdepModelEnlarger.getPDepKineticsEstimator() instanceof FastMasterEqn && SpectroscopicData.mode == SpectroscopicData.Mode.OFF) {
				System.out.println("Warning: Spectroscopic data needed for pressure dependence; switching SpectroscopicDataEstimator to FrequencyGroups.");
				SpectroscopicData.mode = SpectroscopicData.Mode.FREQUENCYGROUPS;
			}
			else if (pdepModelEnlarger.getPDepKineticsEstimator() instanceof Chemdis && SpectroscopicData.mode != SpectroscopicData.Mode.THREEFREQUENCY) {
				System.out.println("Warning: Switching SpectroscopicDataEstimator to three-frequency model.");
				SpectroscopicData.mode = SpectroscopicData.Mode.THREEFREQUENCY;
			}

			// Next line must be PDepKineticsModel
			line = ChemParser.readMeaningfulLine(reader);
			if (line.toLowerCase().startsWith("pdepkineticsmodel:")) {
				
				st = new StringTokenizer(line);
				name = st.nextToken();
				
				String pDepKinType = st.nextToken();
				if (pDepKinType.toLowerCase().equals("chebyshev")) {
					PDepRateConstant.setMode(PDepRateConstant.Mode.CHEBYSHEV);
					// Default is to cubic order for basis functions
					FastMasterEqn.setNumTBasisFuncs(4);
					FastMasterEqn.setNumPBasisFuncs(4);
				}
				else if (pDepKinType.toLowerCase().equals("pdeparrhenius"))
					PDepRateConstant.setMode(PDepRateConstant.Mode.PDEPARRHENIUS);
				else if (pDepKinType.toLowerCase().equals("rate"))
					PDepRateConstant.setMode(PDepRateConstant.Mode.RATE);
				else
					throw new InvalidSymbolException("condition.txt: Unknown PDepKineticsModel = " + pDepKinType);

				// For Chebyshev polynomials, optionally specify the number of
				// temperature and pressure basis functions
				// Such a line would read, e.g.: "PDepKineticsModel: Chebyshev 4 4"
				if (st.hasMoreTokens() && PDepRateConstant.getMode() == PDepRateConstant.Mode.CHEBYSHEV) {
					try {
						int numTBasisFuncs = Integer.parseInt(st.nextToken());
					int numPBasisFuncs = Integer.parseInt(st.nextToken());
					FastMasterEqn.setNumTBasisFuncs(numTBasisFuncs);
					FastMasterEqn.setNumPBasisFuncs(numPBasisFuncs);
					}
					catch (NoSuchElementException e) {
						throw new InvalidSymbolException("condition.txt: Missing number of pressure basis functions for Chebyshev polynomials.");
					}

				}

			}
			else 
				throw new InvalidSymbolException("condition.txt: Missing PDepKineticsModel after PressureDependence line.");

			// Determine temperatures and pressures to use
			// These can be specified automatically using TRange and PRange or
			// manually using Temperatures and Pressures
			Temperature[] temperatures = null;
			Pressure[] pressures = null;
			String Tunits = "K";
			Temperature Tmin = new Temperature(300.0, "K");
			Temperature Tmax = new Temperature(2000.0, "K");
			int Tnumber = 8;
			String Punits = "bar";
			Pressure Pmin = new Pressure(0.01, "bar");
			Pressure Pmax = new Pressure(100.0, "bar");
			int Pnumber = 5;

			// Read next line of input
			line = ChemParser.readMeaningfulLine(reader);
			boolean done = !(line.toLowerCase().startsWith("trange:") ||
				line.toLowerCase().startsWith("prange:") ||
				line.toLowerCase().startsWith("temperatures:") ||
				line.toLowerCase().startsWith("pressures:"));

			// Parse lines containing pressure dependence options
			// Possible options are "TRange:", "PRange:", "Temperatures:", and "Pressures:"
			// You must specify either TRange or Temperatures and either PRange or Pressures
			// The order does not matter
			while (!done) {

				st = new StringTokenizer(line);
				name = st.nextToken();

				if (line.toLowerCase().startsWith("trange:")) {
					Tunits = ChemParser.removeBrace(st.nextToken());
					Tmin = new Temperature(Double.parseDouble(st.nextToken()), Tunits);
					Tmax = new Temperature(Double.parseDouble(st.nextToken()), Tunits);
					Tnumber = Integer.parseInt(st.nextToken());
				}
				else if (line.toLowerCase().startsWith("prange:")) {
					Punits = ChemParser.removeBrace(st.nextToken());
					Pmin = new Pressure(Double.parseDouble(st.nextToken()), Punits);
					Pmax = new Pressure(Double.parseDouble(st.nextToken()), Punits);
					Pnumber = Integer.parseInt(st.nextToken());
				}
				else if (line.toLowerCase().startsWith("temperatures:")) {
					Tnumber = Integer.parseInt(st.nextToken());
					Tunits = ChemParser.removeBrace(st.nextToken());
					temperatures = new Temperature[Tnumber];
					for (int i = 0; i < Tnumber; i++) {
						temperatures[i] = new Temperature(Double.parseDouble(st.nextToken()), Tunits);
					}
					Tmin = temperatures[0];
					Tmax = temperatures[Tnumber-1];
				}
				else if (line.toLowerCase().startsWith("pressures:")) {
					Pnumber = Integer.parseInt(st.nextToken());
					Punits = ChemParser.removeBrace(st.nextToken());
					pressures = new Pressure[Pnumber];
					for (int i = 0; i < Pnumber; i++) {
						pressures[i] = new Pressure(Double.parseDouble(st.nextToken()), Punits);
					}
					Pmin = pressures[0];
					Pmax = pressures[Pnumber-1];
				}

				// Read next line of input
				line = ChemParser.readMeaningfulLine(reader);
				done = !(line.toLowerCase().startsWith("trange:") ||
					line.toLowerCase().startsWith("prange:") ||
					line.toLowerCase().startsWith("temperatures:") ||
					line.toLowerCase().startsWith("pressures:"));

			}

			// Set temperatures and pressures (if not already set manually)
			if (temperatures == null) {
				temperatures = new Temperature[Tnumber];
				if (PDepRateConstant.getMode() == PDepRateConstant.Mode.CHEBYSHEV) {
					// Use the Gauss-Chebyshev points
					// The formula for the Gauss-Chebyshev points was taken from
					// the Chemkin theory manual
					for (int i = 1; i <= Tnumber; i++) {
						double T = -Math.cos((2 * i - 1) * Math.PI / (2 * Tnumber));
						T = 2.0 / ((1.0/Tmax.getK() - 1.0/Tmin.getK()) * T + 1.0/Tmax.getK() + 1.0/Tmin.getK());
						temperatures[i-1] = new Temperature(T, "K");
					}
				}
				else {
					// Distribute equally on a 1/T basis
					double slope = (1.0/Tmax.getK() - 1.0/Tmin.getK()) / (Tnumber - 1);
					for (int i = 0; i < Tnumber; i++) {
						double T = 1.0/(slope * i + 1.0/Tmin.getK());
						temperatures[i] = new Temperature(T, "K");
					}
				}
			}
			if (pressures == null) {
				pressures = new Pressure[Pnumber];
				if (PDepRateConstant.getMode() == PDepRateConstant.Mode.CHEBYSHEV) {
					// Use the Gauss-Chebyshev points
					// The formula for the Gauss-Chebyshev points was taken from
					// the Chemkin theory manual
					for (int i = 1; i <= Pnumber; i++) {
						double P = -Math.cos((2 * i - 1) * Math.PI / (2 * Pnumber));
						P = Math.pow(10, 0.5 * ((Math.log10(Pmax.getBar()) - Math.log10(Pmin.getBar())) * P + Math.log10(Pmax.getBar()) + Math.log10(Pmin.getBar())));
						pressures[i-1] = new Pressure(P, "bar");
					}
				}
				else {
					// Distribute equally on a log P basis
					double slope = (Math.log10(Pmax.getBar()) - Math.log10(Pmin.getBar())) / (Pnumber - 1);
					for (int i = 0; i < Pnumber; i++) {
						double P = Math.pow(10, slope * i + Math.log10(Pmin.getBar()));
						pressures[i] = new Pressure(P, "bar");
					}
				}
			}
			
			FastMasterEqn.setTemperatures(temperatures);
			PDepRateConstant.setTemperatures(temperatures);
			PDepRateConstant.setTMin(Tmin);
			PDepRateConstant.setTMax(Tmax);
			ChebyshevPolynomials.setTlow(Tmin);
			ChebyshevPolynomials.setTup(Tmax);
			FastMasterEqn.setPressures(pressures);
			PDepRateConstant.setPressures(pressures);
			PDepRateConstant.setPMin(Pmin);
			PDepRateConstant.setPMax(Pmax);
			ChebyshevPolynomials.setPlow(Pmin);
			ChebyshevPolynomials.setPup(Pmax);
			
			/*
			 * New option for input file: DecreaseGrainSize
			 * 	User now has the option to re-run fame with additional grains
			 * 		(smaller grain size) when the p-dep rate exceeds the
			 * 		high-P-limit rate.
			 * 	Default value: off
			 */
			if (line.toLowerCase().startsWith("decreasegrainsize")) {
				st = new StringTokenizer(line);
				String tempString = st.nextToken();	// "DecreaseGrainSize:"
				tempString = st.nextToken().trim().toLowerCase();
				if (tempString.equals("on") || tempString.equals("yes") ||
						tempString.equals("true")) {
					rerunFame = true;
				} else rerunFame = false;
				line = ChemParser.readMeaningfulLine(reader);
			}

		}
		else {
			throw new InvalidSymbolException("condition.txt: Unknown PressureDependence = " + pDepType);
		}

		return line;
    }
    
    public void createTModel(String line) {
		StringTokenizer st = new StringTokenizer(line);
		String name = st.nextToken();
		String modelType = st.nextToken();
		String unit = st.nextToken();
		unit = ChemParser.removeBrace(unit);
		if (modelType.equals("Constant")) {
			tempList = new LinkedList();
			//read first temperature
			double t = Double.parseDouble(st.nextToken());
			tempList.add(new ConstantTM(t, unit));
			Temperature temp = new Temperature(t, unit);//10/29/07 gmagoon: added this line and next two lines to set Global.lowTemperature and Global.highTemperature
			Global.lowTemperature = (Temperature)temp.clone();
			Global.highTemperature = (Temperature)temp.clone();
			//read remaining temperatures
			while (st.hasMoreTokens()) {
				t = Double.parseDouble(st.nextToken());
				tempList.add(new ConstantTM(t, unit));
				temp = new Temperature(t,unit);//10/29/07 gmagoon: added this line and next two "if" statements to set Global.lowTemperature and Global.highTemperature
				if(temp.getK() < Global.lowTemperature.getK())
					Global.lowTemperature = (Temperature)temp.clone();
				if(temp.getK() > Global.highTemperature.getK())
					Global.highTemperature = (Temperature)temp.clone();
			}
		}
		else {
			throw new InvalidSymbolException("condition.txt: Unknown TemperatureModel = " + modelType);
		}
    }
    
    public void createPModel(String line) {
    	StringTokenizer st = new StringTokenizer(line);
		String name = st.nextToken();
		String modelType = st.nextToken();
		String unit = st.nextToken();
		unit = ChemParser.removeBrace(unit);
		if (modelType.equals("Constant")) {
			presList = new LinkedList();
			//read first pressure
			double p = Double.parseDouble(st.nextToken());
			Pressure pres = new Pressure(p, unit);
			Global.lowPressure = (Pressure)pres.clone();
			Global.highPressure = (Pressure)pres.clone();
			presList.add(new ConstantPM(p, unit));
			//read remaining temperatures
			while (st.hasMoreTokens()) {
				p = Double.parseDouble(st.nextToken());
				presList.add(new ConstantPM(p, unit));
				pres = new Pressure(p, unit);
				if(pres.getBar() < Global.lowPressure.getBar())
					Global.lowPressure = (Pressure)pres.clone();
				if(pres.getBar() > Global.lowPressure.getBar())
					Global.highPressure = (Pressure)pres.clone();
			}
		}
		else {
			throw new InvalidSymbolException("condition.txt: Unknown PressureModel = " + modelType);
		}
    }
    
    public LinkedHashMap populateInitialStatusListWithReactiveSpecies(BufferedReader reader) throws IOException {
    	LinkedHashMap speciesSet = new LinkedHashMap();
    	LinkedHashMap speciesStatus = new LinkedHashMap();
		String line = ChemParser.readMeaningfulLine(reader);
		while (!line.equals("END")) {
			StringTokenizer st = new StringTokenizer(line);
			String index = st.nextToken();
			String name = null;
			if (!index.startsWith("(")) name = index;
			else name = st.nextToken();
			//if (restart) name += "("+speciesnum+")";
			// 24Jun2009: MRH
			//	Check if the species name begins with a number.
			//	If so, terminate the program and inform the user to choose
			//		a different name.  This is implemented so that the chem.inp
			//		file generated will be valid when run in Chemkin
			try {
				int doesNameBeginWithNumber = Integer.parseInt(name.substring(0,1));
				System.out.println("\nA species name should not begin with a number." +
								   " Please rename species: " + name + "\n");
				System.exit(0);
			} catch (NumberFormatException e) {
				// We're good
			}
			if (!(st.hasMoreTokens())) throw new InvalidSymbolException("Couldn't find concentration of species: "+name);
			String conc = st.nextToken();
			double concentration = Double.parseDouble(conc);
			String unit = st.nextToken();
			unit = ChemParser.removeBrace(unit);
			if (unit.equals("mole/l") || unit.equals("mol/l") || unit.equals("mole/liter") || unit.equals("mol/liter")) {
				concentration /= 1000;
				unit = "mol/cm3";
			}
			else if (unit.equals("mole/m3") || unit.equals("mol/m3")) {
				concentration /= 1000000;
				unit = "mol/cm3";
			}
			else if (unit.equals("molecule/cm3") || unit.equals("molecules/cm3")) {
				concentration /= 6.022e23;
			}
			else if (!unit.equals("mole/cm3") && !unit.equals("mol/cm3")) {
				throw new InvalidUnitException("Species Concentration in condition.txt!");
			}
			
			//GJB to allow "unreactive" species that only follow user-defined library reactions.  
			// They will not react according to RMG reaction families 
			boolean IsReactive = true;
            boolean IsConstantConcentration = false;
			while (st.hasMoreTokens()) {
				String reactive = st.nextToken().trim();
				if (reactive.equalsIgnoreCase("unreactive"))
					IsReactive = false;
                if (reactive.equalsIgnoreCase("constantconcentration"))
                    IsConstantConcentration=true;
			}
			
			Graph g = ChemParser.readChemGraph(reader);
			ChemGraph cg = null;
			try {
				cg = ChemGraph.make(g);
			}
			catch (ForbiddenStructureException e) {
				System.out.println("Forbidden Structure:\n" + e.getMessage());
				throw new InvalidSymbolException("A species in the input file has a forbidden structure.");
			}
			//System.out.println(name);
			Species species = Species.make(name,cg);
			species.setReactivity(IsReactive); // GJB
            species.setConstantConcentration(IsConstantConcentration);
   			speciesSet.put(name, species);
			getSpeciesSeed().add(species);
			double flux = 0;
			int species_type = 1; // reacted species
			SpeciesStatus ss = new SpeciesStatus(species,species_type,concentration,flux);
			speciesStatus.put(species, ss);
			line = ChemParser.readMeaningfulLine(reader);
		}
		ReactionTime initial = new ReactionTime(0,"S");
		//10/23/07 gmagoon: modified for handling multiple temperature, pressure conditions; note: concentration within speciesStatus (and list of conversion values) should not need to be modified for each T,P since this is done within isTPCconsistent in ReactionSystem
		initialStatusList = new LinkedList();
		for (Iterator iter = tempList.iterator(); iter.hasNext(); ) {
			TemperatureModel tm = (TemperatureModel)iter.next();
			for (Iterator iter2 = presList.iterator(); iter2.hasNext(); ){
				PressureModel pm = (PressureModel)iter2.next();
				//   LinkedHashMap speStat = (LinkedHashMap)speciesStatus.clone();//10/31/07 gmagoon: trying creating multiple instances of speciesStatus to address issues with concentration normalization (last normalization seems to apply to all)
				Set ks = speciesStatus.keySet();
				LinkedHashMap speStat = new LinkedHashMap();
				for (Iterator iter3 = ks.iterator(); iter3.hasNext();){//11/1/07 gmagoon: perform deep copy; (is there an easier or more elegant way to do this?)
					SpeciesStatus ssCopy = (SpeciesStatus)speciesStatus.get(iter3.next());
					speStat.put(ssCopy.getSpecies(),new SpeciesStatus(ssCopy.getSpecies(),ssCopy.getSpeciesType(),ssCopy.getConcentration(),ssCopy.getFlux()));
				}
				initialStatusList.add(new InitialStatus(speStat,tm.getTemperature(initial),pm.getPressure(initial)));
			}
		}
		
		return speciesSet;
    }
    
    public void populateInitialStatusListWithInertSpecies(BufferedReader reader) {
    	String line = ChemParser.readMeaningfulLine(reader);
   		while (!line.equals("END")) {
	    	StringTokenizer st = new StringTokenizer(line);
	    	String name = st.nextToken().trim();
			String conc = st.nextToken();
			double inertConc = Double.parseDouble(conc);
			String unit = st.nextToken();
			unit = ChemParser.removeBrace(unit);
			if (unit.equals("mole/l") || unit.equals("mol/l") || unit.equals("mole/liter") || unit.equals("mol/liter")) {
				inertConc /= 1000;
				unit = "mol/cm3";
			}
			else if (unit.equals("mole/m3") || unit.equals("mol/m3")) {
				inertConc /= 1000000;
				unit = "mol/cm3";
			}
			else if (unit.equals("molecule/cm3") || unit.equals("molecules/cm3")) {
				inertConc /= 6.022e23;
				unit = "mol/cm3";
			}
			else if (!unit.equals("mole/cm3") && !unit.equals("mol/cm3")) {
				throw new InvalidUnitException("Inert Gas Concentration not recognized: " + unit);
			}
			
			//SystemSnapshot.putInertGas(name,inertConc);
			for(Iterator iter=initialStatusList.iterator();iter.hasNext(); ){//6/23/09 gmagoon: needed to change this to accommodate non-static inertConc
				((InitialStatus)iter.next()).putInertGas(name,inertConc);
			}
	   		line = ChemParser.readMeaningfulLine(reader);
		}
    }
    
    public String readMaxAtomTypes(String line, BufferedReader reader) {
        if (line.startsWith("MaxCarbonNumber")) {
        	StringTokenizer st = new StringTokenizer(line);
        	String dummyString = st.nextToken();	// This should hold "MaxCarbonNumberPerSpecies:"
        	int maxCNum = Integer.parseInt(st.nextToken());
        	ChemGraph.setMaxCarbonNumber(maxCNum);
        	System.out.println("Note: Overriding RMG-defined MAX_CARBON_NUM with user-defined value: " + maxCNum);
        	line = ChemParser.readMeaningfulLine(reader);
        }
        if (line.startsWith("MaxOxygenNumber")) {
        	StringTokenizer st = new StringTokenizer(line);
        	String dummyString = st.nextToken();	// This should hold "MaxOxygenNumberPerSpecies:"
        	int maxONum = Integer.parseInt(st.nextToken());
        	ChemGraph.setMaxOxygenNumber(maxONum);
        	System.out.println("Note: Overriding RMG-defined MAX_OXYGEN_NUM with user-defined value: " + maxONum);
        	line = ChemParser.readMeaningfulLine(reader);
        }
        if (line.startsWith("MaxRadicalNumber")) {
        	StringTokenizer st = new StringTokenizer(line);
        	String dummyString = st.nextToken();	// This should hold "MaxRadicalNumberPerSpecies:"
        	int maxRadNum = Integer.parseInt(st.nextToken());
        	ChemGraph.setMaxRadicalNumber(maxRadNum);
        	System.out.println("Note: Overriding RMG-defined MAX_RADICAL_NUM with user-defined value: " + maxRadNum);
        	line = ChemParser.readMeaningfulLine(reader);
        }
        if (line.startsWith("MaxSulfurNumber")) {
        	StringTokenizer st = new StringTokenizer(line);
        	String dummyString = st.nextToken();	// This should hold "MaxSulfurNumberPerSpecies:"
        	int maxSNum = Integer.parseInt(st.nextToken());
        	ChemGraph.setMaxSulfurNumber(maxSNum);
        	System.out.println("Note: Overriding RMG-defined MAX_SULFUR_NUM with user-defined value: " + maxSNum);
        	line = ChemParser.readMeaningfulLine(reader);
        }
        if (line.startsWith("MaxSiliconNumber")) {
        	StringTokenizer st = new StringTokenizer(line);
        	String dummyString = st.nextToken();	// This should hold "MaxSiliconNumberPerSpecies:"
        	int maxSiNum = Integer.parseInt(st.nextToken());
        	ChemGraph.setMaxSiliconNumber(maxSiNum);
        	System.out.println("Note: Overriding RMG-defined MAX_SILICON_NUM with user-defined value: " + maxSiNum);
        	line = ChemParser.readMeaningfulLine(reader);
        }
        if (line.startsWith("MaxHeavyAtom")) {
        	StringTokenizer st = new StringTokenizer(line);
        	String dummyString = st.nextToken();	// This should hold "MaxHeavyAtomPerSpecies:"
        	int maxHANum = Integer.parseInt(st.nextToken());
        	ChemGraph.setMaxHeavyAtomNumber(maxHANum);
        	System.out.println("Note: Overriding RMG-defined MAX_HEAVYATOM_NUM with user-defined value: " + maxHANum);
        	line = ChemParser.readMeaningfulLine(reader);
        }
        return line;
    }
    
    public ReactionModelEnlarger getReactionModelEnlarger() {
    	return reactionModelEnlarger;
    }
    
    public LinkedList getTempList() {
    	return tempList;
    }
    
    public LinkedList getPressList() {
    	return presList;
    }
    
    public LinkedList getInitialStatusList() {
    	return initialStatusList;
    }
    
    public void writeBackupRestartFiles(String[] listOfFiles) {
    	for (int i=0; i<listOfFiles.length; i++) {
    		File temporaryRestartFile = new File(listOfFiles[i]);
    		if (temporaryRestartFile.exists()) temporaryRestartFile.renameTo(new File(listOfFiles[i]+"~"));
    	}
    }
    
    public void removeBackupRestartFiles(String[] listOfFiles) {
    	for (int i=0; i<listOfFiles.length; i++) {
    		File temporaryRestartFile = new File(listOfFiles[i]+"~");
    		temporaryRestartFile.delete();
    	}
    }
    
    public static boolean rerunFameWithAdditionalGrains() {
    	return rerunFame;
    }
    
}
/*********************************************************************
 File Path	: RMG\RMG\jing\rxnSys\ReactionModelGenerator.java
 *********************************************************************/
<|MERGE_RESOLUTION|>--- conflicted
+++ resolved
@@ -108,24 +108,18 @@
 	private HashSet specs = new HashSet();
 	//public static native long getCpuTime();
 	//static {System.loadLibrary("cpuTime");}
-<<<<<<< HEAD
+
 	public static boolean rerunFame = false;
-=======
 
 	protected static double tolerance;//can be interpreted as "coreTol" (vs. edgeTol)
 	protected static double termTol;
 	protected static double edgeTol;
 	protected static int minSpeciesForPruning;
 	protected static int maxEdgeSpeciesAfterPruning;
->>>>>>> 2fad43bb
 	
 	//## operation ReactionModelGenerator()
     public  ReactionModelGenerator() {
-        //#[ operation ReactionModelGenerator()
         workingDirectory = System.getProperty("RMG.workingDirectory");
-		
-		
-        //#]
     }
 	
     //## operation initializeReactionSystem()
