////////////////////////////////////////////////////////////////////////////////
//
//	RMG - Reaction Mechanism Generator
//
//	Copyright (c) 2002-2009 Prof. William H. Green (whgreen@mit.edu) and the
//	RMG Team (rmg_dev@mit.edu)
//
//	Permission is hereby granted, free of charge, to any person obtaining a
//	copy of this software and associated documentation files (the "Software"),
//	to deal in the Software without restriction, including without limitation
//	the rights to use, copy, modify, merge, publish, distribute, sublicense,
//	and/or sell copies of the Software, and to permit persons to whom the
//	Software is furnished to do so, subject to the following conditions:
//
//	The above copyright notice and this permission notice shall be included in
//	all copies or substantial portions of the Software.
//
//	THE SOFTWARE IS PROVIDED "AS IS", WITHOUT WARRANTY OF ANY KIND, EXPRESS OR
//	IMPLIED, INCLUDING BUT NOT LIMITED TO THE WARRANTIES OF MERCHANTABILITY,
//	FITNESS FOR A PARTICULAR PURPOSE AND NONINFRINGEMENT. IN NO EVENT SHALL THE
//	AUTHORS OR COPYRIGHT HOLDERS BE LIABLE FOR ANY CLAIM, DAMAGES OR OTHER
//	LIABILITY, WHETHER IN AN ACTION OF CONTRACT, TORT OR OTHERWISE, ARISING
//	FROM, OUT OF OR IN CONNECTION WITH THE SOFTWARE OR THE USE OR OTHER
//	DEALINGS IN THE SOFTWARE.
//
////////////////////////////////////////////////////////////////////////////////

import java.io.BufferedReader;
import java.io.File;
import java.io.FileNotFoundException;
import java.io.FileReader;
import java.io.FileWriter;
import java.io.IOException;
import java.util.HashSet;
import java.util.Iterator;
import java.util.LinkedHashMap;
import java.util.LinkedHashSet;
import java.util.LinkedList;
import java.util.StringTokenizer;

import jing.chem.ChemGraph;
import jing.chem.ForbiddenStructureException;
import jing.chem.Species;
import jing.chemParser.ChemParser;
import jing.chemUtil.Graph;
import jing.param.Global;
import jing.param.Pressure;
import jing.param.Temperature;
<<<<<<< HEAD
import jing.rxn.BathGas;
import jing.rxn.FastMasterEqn;
=======
import jing.rxn.ArrheniusKinetics;
>>>>>>> c8de8e25
import jing.rxn.Kinetics;
import jing.rxn.LibraryReactionGenerator;
import jing.rxn.PDepKineticsEstimator;
import jing.rxn.PDepNetwork;
import jing.rxn.PDepRateConstant;
import jing.rxn.PDepReaction;
import jing.rxn.Reaction;
import jing.rxn.ReactionGenerator;
import jing.rxn.TemplateReactionGenerator;
import jing.rxnSys.CoreEdgeReactionModel;
import jing.rxnSys.DynamicSimulator;
import jing.rxnSys.FinishController;
import jing.rxnSys.InitialStatus;
import jing.rxnSys.PressureModel;
import jing.rxnSys.PrimaryReactionLibrary;
import jing.rxnSys.RateBasedPDepRME;
import jing.rxnSys.RateBasedRME;
import jing.rxnSys.ReactionModel;
import jing.rxnSys.ReactionModelEnlarger;
import jing.rxnSys.ReactionModelGenerator;
import jing.rxnSys.ReactionSystem;
import jing.rxnSys.SpeciesStatus;
import jing.rxnSys.TemperatureModel;

public class PopulateReactions {
	/**
	 * Generates a list of all possible reactions, and their modified Arrhenius
	 * 	parameters, between all species supplied in the input file.
	 * 
	 * The input file's first line should specify the system temperature.  The
	 * 	line should be formatted as follows:
	 * 		Temperature: 500 (K)
	 * The input (.txt) file should contain a list of species, with the first
	 * 	line of each species being a user-defined name for the species and the 
	 * 	remaining lines	containing the graph (in the form of an adjacency list).
	 *  There is no limit on the number of ChemGraphs the user may supply.
	 *  
	 * The output of the function is two .txt files: PopRxnsOutput_rxns.txt and
	 * 	PopRxnsOutput_spcs.txt.  The first contains the list of reactions (including
	 * 	the modified Arrhenius parameters and RMG-generated comments) and the second
	 * 	the list of species (including the ChemGraph) that are involved in the list
	 * 	of reactions.
	 * 
	 *	UPDATE by MRH on 10/Jan/2010 - Fixed 2 bugs:
	 *		(1) Module did not report the correct A (pre-exponential factor) for reverse
	 *			reactions (e.g. H+CH4=CH3+H2)
	 *		(2) Module reported the same reaction multiple times (no dupliate catch)
	 */
	public static void main(String[] args) {
		initializeSystemProperties();
		
		// Creating a new ReactionModelGenerator so I can set the variable temp4BestKinetics
		//	and call the new readAndMakePTL and readAndMakePRL methods
		ReactionModelGenerator rmg = new ReactionModelGenerator();
		
		// Set Global.lowTemp and Global.highTemp
		//	The values of the low/highTemp are not used in the function
		//		(to the best of my knowledge).
		//	They are necessary for the instances of additionalKinetics, 
		//	e.g. H2C*-CH2-CH2-CH3 -> H3C-CH2-*CH-CH3
		Global.lowTemperature = new Temperature(300,"K");
		Global.highTemperature = new Temperature(1500,"K");

		// Define variable 'speciesSet' to store the species contained in the input file
		LinkedHashSet speciesSet = new LinkedHashSet();
		// Define variable 'reactions' to store all possible rxns between the species in speciesSet
		LinkedHashSet reactions = new LinkedHashSet();
		
		// Define two string variables 'listOfReactions' and 'listOfSpecies'
		//	These strings will hold the list of rxns (including the structure,
		//	modified Arrhenius parameters, and source/comments) and the list of
		//	species (including the chemkin name and graph), respectively
		String listOfReactions = "Arrhenius 'A' parameter has units of: mol,cm3,s\n" +
			"Arrhenius 'n' parameter is unitless\n" +
			"Arrhenius 'E' parameter has units of: kcal/mol\n\n";
		String listOfSpecies = "";
		
		// Open and read the input file
		try {
			FileReader fr_input = new FileReader(args[0]);
			BufferedReader br_input = new BufferedReader(fr_input);
			// Read in the first line of the input file
			//	This line should hold the temperature of the system, e.g.
			//		Temperature: 500 (K)
			String line = ChemParser.readMeaningfulLine(br_input);
			Temperature systemTemp = null;
			if (!line.startsWith("Temperature")) {
				System.err.println("Error reading input file: Could not locate System Temperature.\n" +
						"The first line of the input file should read: \"Temperature: Value (Units)\"");
			} else {
				StringTokenizer st = new StringTokenizer(line);
				String dummyString = st.nextToken();	// This token should be "Temperature:"
				systemTemp = new Temperature(Double.parseDouble(st.nextToken()),ChemParser.removeBrace(st.nextToken()));
			}
			Temperature systemTemp_K = new Temperature(systemTemp.getK(),"K");			
			listOfReactions += "System Temperature: " + systemTemp_K.getK() + "K\n\n";
			line = ChemParser.readMeaningfulLine(br_input);

            StringTokenizer st = new StringTokenizer(line);
          // The first line should start with "Solvation", otherwise do nothing and display a message to the user
          if (st.nextToken().startsWith("Solvation")) {
        	  line = st.nextToken().toLowerCase();
        	  // The options for the "Solvation" field are "on" or "off" (as of 18May2009), otherwise do nothing and display a message to the user
        	  // Note: I use "Species.useInChI" because the "Species.useSolvation" updates were not yet committed.

        	  if (line.equals("on")) {
        		  Species.useSolvation = true;
//                  rmg.setUseDiffusion(true);
        		  listOfReactions += "Solution-phase chemistry!\n\n";
        	  } else if (line.equals("off")) {
        		  Species.useSolvation = false;
//                  rmg.setUseDiffusion(false);
        		  listOfReactions += "Gas-phase chemistry.\n\n";
        	  } else {

        		  System.out.println("Error in reading thermo_input.txt file:\nThe field 'Solvation' has the options 'on' or 'off'.");
        		  return;
        	  }
          }
          
            line = ChemParser.readMeaningfulLine(br_input);
            
            /*
             * MRH 2Apr2010:
             * Allow user the option to print "verbose" comments
             */
            if (line.toLowerCase().startsWith("verbose")) {
            	StringTokenizer st2 = new StringTokenizer(line);
            	String tempString = st2.nextToken();
            	tempString = st2.nextToken();
            	tempString = tempString.toLowerCase();
            	if (tempString.equals("on") || tempString.equals("true") || tempString.equals("yes"))
            		ArrheniusKinetics.setVerbose(true);
            	line = ChemParser.readMeaningfulLine(br_input);
            }
            
            /*
             * MRH 27Feb:
             * Allowing PopulateReactions module to read/use Primary Reaction/Thermo Libraries
             * 
             * The user does not have to specify any primary reaction / thermo libraries.
             * 	However, like the input file to RMG, the fields must still be present
             */
            if (line.toLowerCase().startsWith("primarythermolibrary")) {
            	rmg.readAndMakePTL(br_input);
            }
            else {
            	System.err.println("PopulateReactions: Could not locate the PrimaryThermoLibrary field." +
            			"Line read was: " + line);
            	System.exit(0);
            }
            
            line = ChemParser.readMeaningfulLine(br_input);
            if (line.toLowerCase().startsWith("primaryreactionlibrary")) {
            	rmg.readAndMakePRL(br_input);
            }
            else {
            	System.err.println("PopulateReactions: Could not locate the PrimaryReactionLibrary field." +
            			"Line read was: " + line);
            	System.exit(0);
            }
            
            line = ChemParser.readMeaningfulLine(br_input);
            BathGas bathgas = null;
            String inertgasname = "";
            if (line.toLowerCase().startsWith("spectroscopicdata")) {
            	rmg.setSpectroscopicDataMode(line);
            	line = ChemParser.readMeaningfulLine(br_input);
            	rmg.setPressureDependenceType(line);
            	line = ChemParser.readMeaningfulLine(br_input);
            	line = rmg.setPDepKineticsModel(line, br_input);
            	StringTokenizer bathGas_st = new StringTokenizer(line);
            	String name = bathGas_st.nextToken();
            	name = bathGas_st.nextToken();
            	inertgasname = name;
            	bathgas = new BathGas(name);
            }
            
            LinkedHashMap dummyLHM = new LinkedHashMap();
            line = ChemParser.readMeaningfulLine(br_input);
            // Read in all of the species in the input file
			while (line != null) {
				// The first line of a new species is the user-defined name
				String speciesName = line;
				// The remaining lines are the graph
				Graph g = ChemParser.readChemGraph(br_input);
				// Make the ChemGraph, assuming it does not contain a forbidden structure
				ChemGraph cg = null;
				try {
					cg = ChemGraph.make(g);
				} catch (ForbiddenStructureException e) {
					System.out.println("Error in reading graph: Graph contains a forbidden structure.\n" + g.toString());
					System.exit(0);
				}
				// Make the species
				Species species = Species.make(speciesName,cg);
				// Add the new species to the set of species
				//int speciesCount = speciesSet.size();
				speciesSet.add(species);
    			SpeciesStatus ss = new SpeciesStatus(species,1,1e-12,0);
    			dummyLHM.put(species, ss);
				//if (speciesSet.size() != speciesCount+1){
				//	System.out.println(speciesName);
				//	Iterator iter=speciesSet.iterator();
				//	while (iter.hasNext()) {
				//		Species spcs = (Species)iter.next();
				//		if (spcs.equals(species))
				//			System.out.println(spcs.toString());
				//	}
				//}

				// Read the next line of the input file
				line = ChemParser.readMeaningfulLine(br_input);
			}
			InitialStatus is = new InitialStatus(dummyLHM,null,null);
			is.putInertGas(inertgasname,1e-6);
			
			// Set the user's input temperature
			rmg.setTemp4BestKinetics(systemTemp_K);
			TemplateReactionGenerator rtLibrary = new TemplateReactionGenerator();
			
			// React all species with each other
			reactions = rtLibrary.react(speciesSet);
			
			/*
			 * MRH 28Feb
			 * The next line will use the new PrimaryReactionLibrary
			 */
			//reaction.addAll(getLibraryReactionGenerator().react(speciesSet));
			if (!(rmg.getReactionModelEnlarger() instanceof RateBasedRME))	{
				CoreEdgeReactionModel cerm = new CoreEdgeReactionModel(speciesSet, reactions);
				rmg.setReactionModel(cerm);
				rmg.setReactionGenerator(rtLibrary);
				
				ReactionSystem rs = new ReactionSystem(null,
						null,
						rmg.getReactionModelEnlarger(),
						null,
						null,
						rmg.getPrimaryReactionLibrary(),
						rmg.getReactionGenerator(),
						speciesSet,
						is,
						rmg.getReactionModel(),
						new LibraryReactionGenerator(),
						0,
						"Liquid");
//				rs.set
				PDepNetwork pdepnetwork = new PDepNetwork();
				pdepnetwork.reactionModel = rmg.getReactionModel();
				pdepnetwork.reactionSystem = rs;
				// If the reaction structure is A + B = C + D, we are not concerned w/pdep
				Iterator iter = reactions.iterator();
				LinkedHashSet nonPdepReactions = new LinkedHashSet();
	        	while (iter.hasNext()){
	        		Reaction r = (Reaction)iter.next();
	        		if (r.getReactantNumber() < 2 || r.getProductNumber() < 2){
						cerm.categorizeReaction(r.getStructure());
						pdepnetwork = pdepnetwork.addReactionToNetworks(r);
					}
	        		else {
	        			nonPdepReactions.add(r);
	        		}
				}
	        	
	        	// Run fame calculation
	        	PDepKineticsEstimator pDepKineticsEstimator = 
					((RateBasedPDepRME) rmg.getReactionModelEnlarger()).getPDepKineticsEstimator();
	        	//FastMasterEqn fme = new FastMasterEqn(pDepKineticsEstimator);
	        	pDepKineticsEstimator.runPDepCalculation(pdepnetwork,rs,cerm);
	        	
	        	LinkedList<PDepReaction> indivPDepRxns = pdepnetwork.getPathReactions();
	        	for (int numPDepRxns=0; numPDepRxns<indivPDepRxns.size(); numPDepRxns++) {
	        		listOfReactions += writePDepOutputString(indivPDepRxns.get(numPDepRxns));
	        	}
	        	reactions = nonPdepReactions;
			}			
			
			// Some of the reactions may be dupliates of one another 
			//	(e.g. H+CH4=CH3+H2 as a forward reaction and reverse reaction)
			//	Create new LinkedHashSet which will store the non-duplicate rxns
			LinkedHashSet nonDuplicateRxns = new LinkedHashSet();
			int Counter = 0;
			
			Iterator iter_rxns = reactions.iterator();
        	while (iter_rxns.hasNext()){
        		++Counter;
        		Reaction r = (Reaction)iter_rxns.next();
        		
        		// The first reaction is not a duplicate of any previous reaction
        		if (Counter == 1) {
        			nonDuplicateRxns.add(r);
        			listOfReactions += writeOutputString(r,rtLibrary);
            		speciesSet.addAll(r.getProductList());
        		}
        		
        		// Check whether the current reaction (or its reverse) has the same structure
        		//	of any reactions already reported in the output
        		else {
        			Iterator iterOverNonDup = nonDuplicateRxns.iterator();
        			boolean dupRxn = false;
	        		while (iterOverNonDup.hasNext()) {
	        			Reaction temp_Reaction = (Reaction)iterOverNonDup.next();
	        			if (r.getStructure() == temp_Reaction.getStructure()) {
	        				dupRxn = true;
	        				break;
	        			} else if (r.hasReverseReaction() && temp_Reaction.hasReverseReaction()) {
	        				if (r.getReverseReaction().getStructure() == temp_Reaction.getReverseReaction().getStructure()) {
	        					dupRxn = true;
	        					break;
	        				}
	        			}
	        		}
	        		if (!dupRxn) {
        				nonDuplicateRxns.add(r);
        				listOfReactions += writeOutputString(r,rtLibrary);
                		speciesSet.addAll(r.getProductList());
	        		}
        		}
			}
        	
        	Iterator iter_species = speciesSet.iterator();
        	// Define dummy integer 'i' so our getChemGraph().toString()
        	//	call only returns the graph
        	int i = 0;
        	while (iter_species.hasNext()) {
        		Species species = (Species)iter_species.next();
        		listOfSpecies += species.getChemkinName() + "\n" +
        			species.getChemGraph().toString(i) + "\n";
        	}
        	
        	// Write the output files
        	try{
        		File rxns = new File("PopRxnsOutput_rxns.txt");
        		FileWriter fw_rxns = new FileWriter(rxns);
        		fw_rxns.write(listOfReactions);
        		fw_rxns.close();
        		File spcs = new File("PopRxnsOutput_spcs.txt");
        		FileWriter fw_spcs = new FileWriter(spcs);
        		fw_spcs.write(listOfSpecies);
        		fw_spcs.close();
        	}
        	catch (IOException e) {
            	System.out.println("Could not write PopRxnsOutput.txt files");
            	System.exit(0);
            }
        	// Display to the user that the program was successful and also
        	//	inform them where the results may be located
			System.out.println("Reaction population complete. Results are stored" 
					+ " in PopRxnsOutput_rxns.txt and PopRxnsOutput_spcs.txt");
		} catch (FileNotFoundException e) {
			System.err.println("File was not found!\n");
		} catch(IOException e) {
			System.err.println("Something wrong with ChemParser.readChemGraph");
		}
	}
	
	public static void initializeSystemProperties() {
		RMG.globalInitializeSystemProperties();
		
		File GATPFit = new File("GATPFit");
		ChemParser.deleteDir(GATPFit);
		GATPFit.mkdir();
<<<<<<< HEAD
		File frankie = new File("frankie");
		ChemParser.deleteDir(frankie);
		frankie.mkdir();
		File fame = new File("fame");
		ChemParser.deleteDir(fame);
		fame.mkdir();
		
//		String name= "RMG_database";
//		String workingDir = System.getenv("RMG");
//		System.setProperty("RMG.workingDirectory", workingDir);
//		System.setProperty("jing.chem.ChemGraph.forbiddenStructureFile",workingDir + "/databases/" + name + "/forbiddenStructure/forbiddenStructure.txt");
//		System.setProperty("jing.chem.ThermoGAGroupLibrary.pathName",	workingDir + "/databases/" + name + "/thermo");
//		System.setProperty("jing.rxn.ReactionTemplateLibrary.pathName",	workingDir + "/databases/" + name + "/kinetics");
=======

>>>>>>> c8de8e25
	};
	
	public static String updateListOfReactions(Kinetics rxn_k) {
		String output = rxn_k.getAValue() + "\t" + rxn_k.getNValue()
			   + "\t" + rxn_k.getEValue() + "\t" + rxn_k.getSource() 
			   + "\t" + rxn_k.getComment() + "\n";
		return output;
	}
	
	public static String updateListOfReactions(Kinetics rxn_k, String reverseRxnName) {
		String output = rxn_k.getAValue() + "\t" + rxn_k.getNValue()
			   + "\t" + rxn_k.getEValue() + "\t" + reverseRxnName + ": "
			   + rxn_k.getSource() + "\t" + rxn_k.getComment() + "\n";
		return output;
	}
	
	public static String writeOutputString(Reaction r, TemplateReactionGenerator rtLibrary) {
		String listOfReactions = "";

		if (r.isForward()) {
			Kinetics[] allKinetics = r.getKinetics();
			for (int numKinetics=0; numKinetics<allKinetics.length; ++numKinetics) {
				listOfReactions += r.toString() + "\t" + updateListOfReactions(allKinetics[numKinetics]);
				if (allKinetics.length != 1) listOfReactions += "\tDUP\n";
			}
		}
		else if (r.isBackward()) {
			LinkedHashSet reverseReactions = new LinkedHashSet();
			Iterator iter2 = r.getStructure().getProducts();
			Species species1 = (Species)iter2.next();
			Species species2 = null;
			while (iter2.hasNext()) 
				species2 = (Species)iter2.next();
			String rxnFamilyName = r.getReverseReaction().getReactionTemplate().getName();
			reverseReactions = rtLibrary.reactSpecificFamily(species1, species2, rxnFamilyName);
			for (Iterator iter3 = reverseReactions.iterator(); iter3.hasNext();) {
				Reaction currentRxn = (Reaction)iter3.next();
				Kinetics[] allKinetics = currentRxn.getKinetics();
				if (currentRxn.getStructure() == r.getReverseReaction().getStructure()) {
					for (int numKinetics=0; numKinetics<allKinetics.length; ++numKinetics) {
						listOfReactions += currentRxn.toString() + "\t" + updateListOfReactions(allKinetics[numKinetics]);
						if (allKinetics.length != 1) listOfReactions += "\tDUP\n";
					}
				} 
			}
		}
		else {
			Kinetics[] allKinetics = r.getKinetics();
			for (int numKinetics=0; numKinetics<allKinetics.length; ++numKinetics) {
				listOfReactions += r.toString() + "\t" + updateListOfReactions(allKinetics[numKinetics]);
				if (allKinetics.length != 1) listOfReactions += "\tDUP\n";
			}
		}
//		if (r.hasAdditionalKinetics()) {
//			HashSet indiv_rxn = r.getAllKinetics();
//			for (Iterator iter = indiv_rxn.iterator(); iter.hasNext();) {
//				Kinetics k_rxn = (Kinetics)iter.next();
//				if (r.isForward())	listOfReactions += r.toString() + "\t" + updateListOfReactions(k_rxn) + "\tDUP\n";
//				//else if (r.isBackward()) listOfReactions += r.getReverseReaction().toString() + "\t" + updateListOfReactions(k_rxn) + "\tDUP\n";
//				else if (r.isBackward()) {
//					LinkedHashSet reverseReactions = new LinkedHashSet();
//					Iterator iter2 = r.getStructure().getProducts();
//					Species species1 = (Species)iter.next();
//					Species species2 = null;
//					while (iter2.hasNext()) 
//						species2 = (Species)iter2.next();
//					String rxnFamilyName = r.getReverseReaction().getReactionTemplate().getName();
//					reverseReactions = rtLibrary.reactSpecificFamily(species1, species2, rxnFamilyName);
//					for (Iterator iter3 = reverseReactions.iterator(); iter3.hasNext();) {
//						Reaction currentRxn = (Reaction)iter3.next();
//						if (currentRxn.getStructure() == r.getReverseReaction().getStructure())
//							listOfReactions += currentRxn.toString() + "\t" + updateListOfReactions(currentRxn.getKinetics()) + "\tDUP\n"; 
//					}
//					//listOfReactions += r.getReverseReaction().toString() + "\t" + updateListOfReactions(r.getReverseReaction().getKinetics());
//				}
//				else listOfReactions += r.toString() + "\t" + updateListOfReactions(k_rxn) + "\tDUP\n";
//			}
//		} else {
//			if (r.isForward()) listOfReactions += r.toString() + "\t" + updateListOfReactions(r.getKinetics());
//			//else if (r.isBackward()) listOfReactions += r.toString() + "\t" + updateListOfReactions(r.getFittedReverseKinetics(),r.getReactionTemplate().getName());
//			else if (r.isBackward()) {
//				LinkedHashSet reverseReactions = new LinkedHashSet();
//				Iterator iter = r.getStructure().getProducts();
//				Species species1 = (Species)iter.next();
//				Species species2 = null;
//				while (iter.hasNext()) 
//					species2 = (Species)iter.next();
//				String rxnFamilyName = r.getReverseReaction().getReactionTemplate().getName();
//				reverseReactions = rtLibrary.reactSpecificFamily(species1, species2, rxnFamilyName);
//				for (Iterator iter2 = reverseReactions.iterator(); iter2.hasNext();) {
//					Reaction currentRxn = (Reaction)iter2.next();
//					if (currentRxn.getStructure() == r.getReverseReaction().getStructure())
//						listOfReactions += currentRxn.toString() + "\t" + updateListOfReactions(currentRxn.getKinetics()); 
//				}
//				//listOfReactions += r.getReverseReaction().toString() + "\t" + updateListOfReactions(r.getReverseReaction().getKinetics());
//			}
//			else listOfReactions += r.toString() + "\t" + updateListOfReactions(r.getKinetics());
//		}
		return listOfReactions;
	}
	
	public static String writePDepOutputString(PDepReaction pdepRxn) {
		String output = "";
		// Print reaction string
		
		return output;
	}

}<|MERGE_RESOLUTION|>--- conflicted
+++ resolved
@@ -46,12 +46,9 @@
 import jing.param.Global;
 import jing.param.Pressure;
 import jing.param.Temperature;
-<<<<<<< HEAD
 import jing.rxn.BathGas;
 import jing.rxn.FastMasterEqn;
-=======
 import jing.rxn.ArrheniusKinetics;
->>>>>>> c8de8e25
 import jing.rxn.Kinetics;
 import jing.rxn.LibraryReactionGenerator;
 import jing.rxn.PDepKineticsEstimator;
@@ -220,9 +217,7 @@
             if (line.toLowerCase().startsWith("spectroscopicdata")) {
             	rmg.setSpectroscopicDataMode(line);
             	line = ChemParser.readMeaningfulLine(br_input);
-            	rmg.setPressureDependenceType(line);
-            	line = ChemParser.readMeaningfulLine(br_input);
-            	line = rmg.setPDepKineticsModel(line, br_input);
+            	line = rmg.setPressureDependenceOptions(line,br_input);
             	StringTokenizer bathGas_st = new StringTokenizer(line);
             	String name = bathGas_st.nextToken();
             	name = bathGas_st.nextToken();
@@ -415,23 +410,12 @@
 		File GATPFit = new File("GATPFit");
 		ChemParser.deleteDir(GATPFit);
 		GATPFit.mkdir();
-<<<<<<< HEAD
 		File frankie = new File("frankie");
 		ChemParser.deleteDir(frankie);
 		frankie.mkdir();
 		File fame = new File("fame");
 		ChemParser.deleteDir(fame);
 		fame.mkdir();
-		
-//		String name= "RMG_database";
-//		String workingDir = System.getenv("RMG");
-//		System.setProperty("RMG.workingDirectory", workingDir);
-//		System.setProperty("jing.chem.ChemGraph.forbiddenStructureFile",workingDir + "/databases/" + name + "/forbiddenStructure/forbiddenStructure.txt");
-//		System.setProperty("jing.chem.ThermoGAGroupLibrary.pathName",	workingDir + "/databases/" + name + "/thermo");
-//		System.setProperty("jing.rxn.ReactionTemplateLibrary.pathName",	workingDir + "/databases/" + name + "/kinetics");
-=======
-
->>>>>>> c8de8e25
 	};
 	
 	public static String updateListOfReactions(Kinetics rxn_k) {
